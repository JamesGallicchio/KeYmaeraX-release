package edu.cmu.cs.ls.keymaerax.btactics

import edu.cmu.cs.ls.keymaerax.Configuration
import edu.cmu.cs.ls.keymaerax.bellerophon._
import edu.cmu.cs.ls.keymaerax.bellerophon.parser.BellePrettyPrinter
import edu.cmu.cs.ls.keymaerax.btactics.DifferentialTactics.{diffCut, diffWeaken}
import edu.cmu.cs.ls.keymaerax.btactics.TactixLibrary.{fail, _}
import edu.cmu.cs.ls.keymaerax.core._
import testHelper.KeYmaeraXTestTags.{IgnoreInBuildTest, SlowTest}

import scala.collection.immutable._
import edu.cmu.cs.ls.keymaerax.parser.{KeYmaeraXArchiveParser, KeYmaeraXPrettyPrinter, KeYmaeraXProblemParser}
import edu.cmu.cs.ls.keymaerax.parser.StringConverter._
import edu.cmu.cs.ls.keymaerax.tags.{SummaryTest, UsualTest}
import edu.cmu.cs.ls.keymaerax.tools.{MathematicaComputationAbortedException, ToolException}
import testHelper.CustomAssertions._
import testHelper.KeYmaeraXTestTags

import scala.collection.immutable.IndexedSeq
import org.scalatest.LoneElement._
import org.scalatest.prop.TableDrivenPropertyChecks.forEvery
import org.scalatest.prop.Tables._
import org.scalatest.concurrent.Timeouts
import org.scalatest.time.SpanSugar._

/**
  * Basic differential equation proving technology tests
  * [[edu.cmu.cs.ls.keymaerax.btactics.DifferentialTactics]],
  * [[edu.cmu.cs.ls.keymaerax.btactics.TactixLibrary.DW]], and
  * [[edu.cmu.cs.ls.keymaerax.btactics.TactixLibrary.DC]]
  * @see [[ContinuousInvariantTests]]
  */
@SummaryTest
@UsualTest
class DifferentialTests extends TacticTestBase with Timeouts {
  val randomTrials = 500
  val randomComplexity = 6
  val rand = new RandomFormula()

  "DW" should "pull out evolution domain constraint" in {
    val result = proveBy("[{x'=1 & x>2}]x>0".asFormula, DW(1))
    result.subgoals.loneElement shouldBe "==> [{x'=1&x>2}](x>2 -> x>0)".asSequent
  }

  it should "pull out evolution domain constraint in some context" in {
    val result = proveBy("[x:=0;][{x'=1 & x>2}]x>0".asFormula, DW(1, 1::Nil))
    result.subgoals.loneElement shouldBe "==> [x:=0;][{x'=1 & x>2}](x>2 -> x>0)".asSequent
  }

  it should "perform alpha renaming if necessary" in {
    val result = proveBy("[{y'=y & y>2 & z<0}]y>0".asFormula, DW(1))
    result.subgoals.loneElement shouldBe "==> [{y'=y & y>2 & z<0}](y>2 & z<0 -> y>0)".asSequent
  }

  it should "introduce true if there is no evolution domain constraint" in {
    val result = proveBy("[{x'=1}]x>0".asFormula, DW(1))
    result.subgoals.loneElement shouldBe "==> [{x'=1}](true -> x>0)".asSequent
  }

  it should "pull out evolution domain constraints from system of ODEs" in {
    val result = proveBy("[{x'=x, y'=1 & y>2 & z<0}]y>0".asFormula, DW(1))
    result.subgoals.loneElement shouldBe "==> [{x'=x, y'=1 & y>2 & z<0}](y>2 & z<0 -> y>0)".asSequent
  }

  it should "also work when the ODEs are interdependent" in {
    val result = proveBy("[{x'=x+y, y'=1, z'=2 & y>2 & z<0}]y>0".asFormula, DW(1))
    result.subgoals.loneElement shouldBe "==> [{x'=x+y, y'=1, z'=2 & y>2 & z<0}](y>2 & z<0 -> y>0)".asSequent
  }

  "diffWeaken" should "perform alpha renaming if necessary" in {
    val result = proveBy("[{y'=y & y>2 & z<0}]y>0".asFormula, dW(1))
    result.subgoals.loneElement shouldBe "==>y>2 & z<0 -> y>0".asSequent
  }

  it should "introduce true if there is no evolution domain constraint" in {
    val result = proveBy("[{x'=1}]x>0".asFormula, dW(1))
    result.subgoals.loneElement shouldBe "==> true -> x>0".asSequent
  }

  it should "pull out evolution domain constraint from system of ODEs" in {
    val result = proveBy("[{x'=x, y'=1 & y>2 & z<0}]y>0".asFormula, dW(1))
    result.subgoals.loneElement shouldBe "==> y>2 & z<0 -> y>0".asSequent
  }

  it should "also work when the ODEs are interdependent" in {
    val result = proveBy("[{x'=x+y, y'=1, z'=2 & y>2 & z<0}]y>0".asFormula, dW(1))
    result.subgoals.loneElement shouldBe "==> y>2 & z<0 -> y>0".asSequent
  }

  it should "weaken if ODE afterwards" in {
    val result = proveBy("[{x'=1}][{x'=2}]x>0".asFormula, dW(1))
    result.subgoals.loneElement shouldBe "==> true -> [{x'=2}]x>0".asSequent
  }

  it should "retain single context formula" in withQE { _ =>
    val result = proveBy("A>0, x=4 ==> [{x'=1&x>0}]x>0".asSequent, dW(1))
    result.subgoals.loneElement shouldBe "A>0, x_0=4 ==> x>0 -> x>0".asSequent
  }

  it should "retain context" in withQE { _ =>
    val result = proveBy("A>0&A>1, B=1, C=2&D=3, x=4 ==> [{x'=1&x>0}]x>0".asSequent, dW(1))
    result.subgoals.loneElement shouldBe "A>0&A>1, B=1, C=2&D=3, x_0=4 ==> x>0 -> x>0".asSequent
  }

  it should "keep initial conditions" in withQE { _ =>
    val result = proveBy(("dx_0^2+dy_0^2=1&x^2+y^2>0, dx_0=dx, dy_0=dy, old=dy*x-(dx-1)*y " +
      " ==> [{x'=dx-1,y'=dy,dx'=0,dy'=0 & dx=dx_0&dy=dy_0&dy*x-(dx-1)*y=old}](dx^2+dy^2=1 & x^2+y^2>0)").asSequent,
      dW(1))
    result.subgoals.loneElement shouldBe ("dx_0^2+dy_0^2=1&x_0^2+y_0^2>0, old=dy_0*x_0-(dx_0-1)*y_0 " +
      " ==> dx=dx_0&dy=dy_0&dy*x-(dx-1)*y=old -> dx^2+dy^2=1&x^2+y^2>0").asSequent
  }

  it should "work if not sole formula in succedent" in withQE { _ =>
    val result = proveBy("A>0&A>1, B=1, C=2&D=3, x=4 ==> Blah=1, [{x'=1&x>2}]x>0, Blub=3".asSequent, dW(2))
    result.subgoals.loneElement shouldBe "A>0&A>1, B=1, C=2&D=3, x_0=4 ==> Blah=1, Blub=3, x>2 -> x>0".asSequent
  }

  "Differential effect" should "introduce a differential assignment" in {
    val result = proveBy("[{x'=5 & x>2}]x>0".asFormula, DE(1))
    result.subgoals.loneElement shouldBe "==> [{x'=5 & x>2}][x':=5;]x>0".asSequent
  }

  it should "introduce differential assignments exhaustively" in {
    val result = proveBy("[{x'=5, y'=x}]x>0".asFormula, DE(1))
    result.subgoals.loneElement shouldBe "==> [{x'=5, y'=x}][y':=x;][x':=5;]x>0".asSequent
  }

  it should "introduce differential assignments whatever the names (manual useAt)" in {
    val result = proveBy("[{z'=5, y'=z}]z>0".asFormula, useAt("DE differential effect (system)")(1))
    result.subgoals.loneElement shouldBe "==> [{y'=z,z'=5}][z':=5;]z>0".asSequent
  }

  it should "introduce differential assignments in long cases whatever the names (manual useAt)" in {
    val result = proveBy("[{z'=5, y'=z, u'=v}]z>0".asFormula, useAt("DE differential effect (system)")(1))
    result.subgoals.loneElement shouldBe "==> [{y'=z,u'=v,z'=5}][z':=5;]z>0".asSequent
  }

  it should "introduce differential assignments exhaustively whatever the names" in {
    val result = proveBy("[{z'=5, y'=3}]z>0".asFormula, DE(1))
    result.subgoals.loneElement shouldBe "==> [{z'=5, y'=3}][y':=3;][z':=5;]z>0".asSequent
  }

  it should "introduce differential assignments exhaustively for x" in {
    val result = proveBy("[{x'=5, y'=3}]x>0".asFormula, DE(1))
    result.subgoals.loneElement shouldBe "==> [{x'=5, y'=3}][y':=3;][x':=5;]x>0".asSequent
  }

  it should "introduce differential assignments exhaustively whatever the names even mutually recursive" in {
    val result = proveBy("[{z'=5, y'=z}]z>0".asFormula, DE(1))
    result.subgoals.loneElement shouldBe "==> [{z'=5, y'=z}][y':=z;][z':=5;]z>0".asSequent
  }

  it should "introduce differential assignments exhaustively despite evolution domain" in {
    val result = proveBy("[{x'=5, y'=x & x>2}]x>0".asFormula, DE(1))
    result.subgoals.loneElement shouldBe "==> [{x'=5, y'=x & x>2}][y':=x;][x':=5;]x>0".asSequent
  }

  it should "introduce a differential assignment when the postcondition is primed" in {
    val result = proveBy("[{x'=5 & x>2}](x>0)'".asFormula, DE(1))
    result.subgoals.loneElement shouldBe "==> [{x'=5 & x>2}][x':=5;](x>0)'".asSequent
  }

  it should "introduce differential assignments when the postcondition is primed" in {
    val result = proveBy("[{x'=5, y'=2 & x>2}](x>0)'".asFormula, DE(1))
    result.subgoals.loneElement shouldBe "==> [{x'=5, y'=2 & x>2}][y':=2;][x':=5;](x>0)'".asSequent
  }

  it should "introduce a differential assignment in context" in {
    val result = proveBy("[x:=0;][{x'=5 & x>2}]x>0".asFormula, DE(1, 1::Nil))
    result.subgoals.loneElement shouldBe "==> [x:=0;][{x'=5 & x>2}][x':=5;]x>0".asSequent
  }

  it should "alpha rename if necessary" in {
    val result = proveBy("[{y'=5 & y>2}]y>0".asFormula, DE(1))
    result.subgoals.loneElement shouldBe "==> [{y'=5 & y>2}][y':=5;]y>0".asSequent
  }

  it should "alpha rename with remaining ODEs mentioning original x from axiom" in {
    val result = proveBy("[{y'=5,x'=2 & y>2 & x>0}]y>0".asFormula, DE(1))
    result.subgoals.loneElement shouldBe "==> [{y'=5, x'=2 & y>2 & x>0}][x':=2;][y':=5;]y>0".asSequent
  }

  "Dassignb" should "assign isolated single variable" in {
    val result = proveBy("[x':=v;]x'>=0".asFormula, Dassignb(1))
    result.subgoals.loneElement shouldBe "==> v>=0".asSequent
  }

  it should "assign isolated single const" in {
    val result = proveBy("[u':=b();]u'>=0".asFormula, Dassignb(1))
    result.subgoals.loneElement shouldBe "==> b()>=0".asSequent
  }
  it should "assign isolated single const 2" in {
    val result = proveBy("[x':=v();]x'>=0".asFormula, Dassignb(1))
    result.subgoals.loneElement shouldBe "==> v()>=0".asSequent
  }

  it should "assign single const" in {
    val result = proveBy("[{x'=v()}][x':=v();]x'>=0".asFormula, Dassignb(1, 1::Nil))
    result.subgoals.loneElement shouldBe "==> [{x'=v()}]v()>=0".asSequent
  }
  it should "assign single variable" in {
    val result = proveBy("[{x'=v}][x':=v;]x'>=0".asFormula, Dassignb(1, 1::Nil))
    result.subgoals.loneElement shouldBe "==> [{x'=v}]v>=0".asSequent
  }

  it should "prove single variable" in withQE { _ =>
    proveBy("v>=0 -> [{x'=v}][x':=v;]x'>=0".asFormula, Dassignb(1, 1::1::Nil) & implyR(1) & abstractionb(1) & QE) shouldBe 'proved
  }

  it should "prove single const" in withQE { _ =>
    proveBy("v()>=0 -> [{x'=v()}][x':=v();]x'>=0".asFormula, Dassignb(1, 1::1::Nil) & implyR(1) & abstractionb(1) & QE) shouldBe 'proved
  }

  it should "assign flat variable" in {
    val result = proveBy("[{x'=v,v'=a}][v':=a;][x':=v;]v'>=0".asFormula, Dassignb(1, 1::1::Nil) & Dassignb(1, 1::Nil))
    result.subgoals.loneElement shouldBe "==> [{x'=v,v'=a&true}]a>=0".asSequent
  }

  it should "assign flat const" in {
    val result = proveBy("[{x'=v,v'=a()}][v':=a();][x':=v;]v'>=0".asFormula, Dassignb(1, 1::1::Nil) & Dassignb(1, 1::Nil))
    result.subgoals.loneElement shouldBe "==> [{x'=v,v'=a()&true}]a()>=0".asSequent
  }

  it should "assign nested variabe" in {
    val result = proveBy("[{x'=v,v'=a}][v':=a;][x':=v;]v'>=0".asFormula, Dassignb(1, 1::Nil))
    result.subgoals.loneElement shouldBe "==> [{x'=v,v'=a&true}][x':=v;]a>=0".asSequent
  }

  it should "assign nested variable" in {
    val result = proveBy("[{x'=v,v'=a}][v':=a;][x':=v;]v'>=0".asFormula, Dassignb(1, 1::Nil))
    result.subgoals.loneElement shouldBe "==> [{x'=v,v'=a&true}][x':=v;]a>=0".asSequent
  }

  it should "assign nested const" in {
    val result = proveBy("[{x'=v,v'=a()}][v':=a();][x':=v;]v'>=0".asFormula, Dassignb(1, 1::Nil))
    result.subgoals.loneElement shouldBe "==> [{x'=v,v'=a()&true}][x':=v;]a()>=0".asSequent
  }

  it should "assign nested separate variable" in {
    val result = proveBy("[{x'=v,y'=a}][y':=a;][x':=v;]y'>=0".asFormula, Dassignb(1, 1::Nil))
    result.subgoals.loneElement shouldBe "==> [{x'=v,y'=a&true}][x':=v;]a>=0".asSequent
  }

  it should "assign nested separate const" in {
    val result = proveBy("[{x'=v,y'=a()}][y':=a();][x':=v;]y'>=0".asFormula, Dassignb(1, 1::Nil))
    result.subgoals.loneElement shouldBe "==> [{x'=v,y'=a()&true}][x':=v;]a()>=0".asSequent
  }

  "diffInd" should "auto-prove x>=5 -> [{x'=2}]x>=5" taggedAs KeYmaeraXTestTags.SummaryTest in withQE { _ =>
    proveBy("x>=5 -> [{x'=2}]x>=5".asFormula, implyR(1) & dI()(1)) shouldBe 'proved
  }

  it should "disregard other modalities when auto-proving x>=5 -> [{x'=2}]x>=5" taggedAs KeYmaeraXTestTags.SummaryTest in withQE { _ =>
    proveBy("x>=5, [y:=3;]y<=3 ==> [{x'=2}]x>=5".asSequent, dI()(1)) shouldBe 'proved
  }

  it should "behave as DI rule on x>=5 -> [{x'=2}]x>=5" taggedAs KeYmaeraXTestTags.SummaryTest in withQE { _ =>
    val result = proveBy("x>=5 -> [{x'=2}]x>=5".asFormula, implyR(1) & dI('none)(1))
    result.subgoals should have size 2
    result.subgoals.head shouldBe "x>=5, true ==> x>=5".asSequent
    result.subgoals.last shouldBe "x>=5, true ==> [{x'=2}](x>=5)'".asSequent
  }

  it should "behave as diffInd rule on x>=5 -> [{x'=2}]x>=5" taggedAs KeYmaeraXTestTags.SummaryTest in withQE { _ =>
    val result = proveBy("x>=5 -> [{x'=2}]x>=5".asFormula, implyR(1) & dI('diffInd)(1))
    result.subgoals should have size 2
    result.subgoals.head shouldBe "x>=5, true ==> x>=5".asSequent
    result.subgoals.last shouldBe "x>=5, true ==> [x':=2;]x'>=0".asSequent
  }

  it should "auto-prove x>=5 -> [{x'=2&x<=10}](5<=x)" in withQE { _ =>
    proveBy("x>=5 -> [{x'=2&x<=10}](5<=x)".asFormula, implyR(1) & dI()(1)) shouldBe 'proved
  }

  it should "auto-prove x*x+y*y>=8 -> [{x'=5*y,y'=-5*x}]x*x+y*y>=8" in withQE { _ =>
    proveBy("x*x+y*y>=8 -> [{x'=5*y,y'=-5*x}]x*x+y*y>=8".asFormula, implyR(1) & dI()(1)) shouldBe 'proved
  }

  it should "behave as DI on x*x+y*y>=8 -> [{x'=5*y,y'=-5*x}]x*x+y*y>=8" in withQE { _ =>
    val result = proveBy("x*x+y*y>=8 -> [{x'=5*y,y'=-5*x}]x*x+y*y>=8".asFormula, implyR(1) & dI('none)(1))
    result.subgoals should have size 2
    result.subgoals.head shouldBe "x*x+y*y>=8, true ==> x*x+y*y>=8".asSequent
    result.subgoals.last shouldBe "x*x+y*y>=8, true ==> [{x'=5*y,y'=-5*x}](x*x+y*y>=8)'".asSequent
  }

  it should "behave as diffInd on x*x+y*y>=8 -> [{x'=5*y,y'=-5*x}]x*x+y*y>=8" in withQE { _ =>
    val result = proveBy("x*x+y*y>=8 -> [{x'=5*y,y'=-5*x}]x*x+y*y>=8".asFormula, implyR(1) & dI('diffInd)(1))
    result.subgoals should have size 2
    result.subgoals.head shouldBe "x*x+y*y>=8, true ==> x*x+y*y>=8".asSequent
    result.subgoals.last shouldBe "x_0*x_0+y_0*y_0>=8, true ==> [y':=-5*x;][x':=5*y;]x'*x+x*x'+(y'*y+y*y')>=0".asSequent
  }

  it should "prove x>=5 |- [x:=x+1][{x'=2}]x>=5" in withQE { _ =>
    proveBy("x>=5 ==> [x:=x+1;][{x'=2}]x>=5".asSequent, assignb(1) & dI()(1)) shouldBe 'proved
  }

  it should "prove x>=5 |- [x:=x+1][{x'=2}]x>=5 in reverse" in withQE { _ =>
    proveBy("x>=5 ==> [x:=x+1;][{x'=2}]x>=5".asSequent,
      dI()(1, 1::Nil) &
        assignb(1) & // handle updates
        QE
    ) shouldBe 'proved
  }

  it should "x>=5 -> [{x'=2}]x>=5" taggedAs KeYmaeraXTestTags.SummaryTest in {
    val result = proveBy("x>=5 ==> [{x'=2}]x>=5".asSequent, DifferentialTactics.diffInd('none)(1))
    result.subgoals should have size 2
    result.subgoals.head shouldBe "x>=5, true ==> x>=5".asSequent
    result.subgoals.last shouldBe "x>=5, true ==> [{x'=2}](x>=5)'".asSequent
  }

  it should "x>=5 -> [{x'=2}]x>=5 in context" taggedAs KeYmaeraXTestTags.SummaryTest in {
    val result = proveBy("x>=5 ==> [x:=x+1;][{x'=2}]x>=5".asSequent, DifferentialTactics.diffInd('none)(1, 1::Nil))
    result.subgoals.loneElement shouldBe "x>=5 ==> [x:=x+1;](true->x>=5&[{x'=2}](x>=5)')".asSequent
  }

  it should "autoprove x>=5 -> [{x'=2}]x>=5 in context" taggedAs KeYmaeraXTestTags.SummaryTest in {
    val result = proveBy("x>=5 ==> [x:=x+1;][{x'=2}]x>=5".asSequent, DifferentialTactics.diffInd('full)(1, 1::Nil))
    result.subgoals.loneElement shouldBe "x>=5 ==> [x:=x+1;](true->x>=5&2>=0)".asSequent
  }

  it should "autoprove x>=5&y>=0 -> [{x'=y}]x>=5 in context" taggedAs KeYmaeraXTestTags.SummaryTest in {
    val result = proveBy("x>=5&y>=0 ==> [x:=x+1;][{x'=y}]x>=5".asSequent, DifferentialTactics.diffInd('full)(1, 1::Nil))
    result.subgoals.loneElement shouldBe "x>=5&y>=0 ==> [x:=x+1;](true->x>=5&y>=0)".asSequent
  }

  it should "x>=5 -> [{x'=2&x>7}]x>=5" taggedAs KeYmaeraXTestTags.SummaryTest in withQE { _ =>
    val result = proveBy("x>=5 ==> [{x'=2 & x>7}]x>=5".asSequent, DifferentialTactics.diffInd('diffInd)(1))
    result.subgoals should have size 2
    result.subgoals.head shouldBe "x>=5, x>7 ==> x>=5".asSequent
    result.subgoals.last shouldBe "x_0>=5, x_0>7, x>7 ==> [x':=2;]x'>=0".asSequent
  }

  it should "keep context around" in withQE { _ =>
    val result = proveBy("x>=5&A()>0 -> [{x'=A()}]x>=5".asFormula, implyR(1) & dI('diffInd)(1))
    result.subgoals should have size 2
    result.subgoals.head shouldBe "x>=5&A()>0, true ==> x>=5".asSequent
    result.subgoals.last shouldBe "x>=5&A()>0, true ==> [x':=A();]x'>=0".asSequent
  }

  it should "prove x >= 0 & y >= 0 & z >= 0 -> [{x'=y, y'=z, z'=x^2 & y >=0}]x>=0" in withQE { _ =>
    val input = """ProgramVariables.
                  |  R x.
                  |  R y.
                  |  R z.
                  |End.
                  |Problem.
                  |  x >= 0 & y >= 0 & z >= 0
                  |  ->
                  |  [{x'=y, y'=z, z'=x^2 & y >=0}]x>=0
                  |End.
                  |""".stripMargin

    proveBy(KeYmaeraXProblemParser(input), implyR(1) & dI('full)(1)) shouldBe 'proved
  }

  it should "prove with and without frame constraint y'=0" in withQE { _ =>
    proveBy("x=y ==> [{x'=2 & x>=0}]x>=y".asSequent, dI('full)('R)) shouldBe 'proved
    proveBy("x=y ==> [{x'=2, y'=0 & x>=0}]x>=y".asSequent, dI('full)('R)) shouldBe 'proved
  }

  "Dvariable" should "work when the Differential() occurs in a formula without []'s" in withQE { _ =>
    // Equal(Differential(Variable("x")), "1".asTerm)
    val result = proveBy("(x)'=1".asFormula, Derive.Dvar(1, 0::Nil))
    result.subgoals.loneElement shouldBe "==> x'=1".asSequent
  }

  it should "alpha rename if necessary" in withQE { _ =>
    val result = proveBy("(z)'=1".asFormula, Derive.Dvar(1, 0::Nil))
    result.subgoals.loneElement shouldBe "==> z'=1".asSequent
  }

  it should "work in context" in withQE { _ =>
    val result = proveBy("[y:=1;](z)'=1".asFormula, Derive.Dvar(1, 1::0::Nil))
    result.subgoals.loneElement shouldBe "==> [y:=1;]z'=1".asSequent
  }

  it should "work in a context that binds the differential symbol" in withQE { _ =>
    val result = proveBy("[z':=1;](z)'=1".asFormula, Derive.Dvar(1, 1::0::Nil))
    result.subgoals.loneElement shouldBe "==> [z':=1;]z'=1".asSequent
  }

  it should "work in a context that binds x" in {
    val result = proveBy("[z:=1;](z)'=1".asFormula, Derive.Dvar(1, 1::0::Nil))
    result.subgoals.loneElement shouldBe "==> [z:=1;]z'=1".asSequent
  }

  it should "work with other formulas around" in {
    val result = proveBy("a>0 ==> b<0, [z:=1;](z)'=1, c=0".asSequent, Derive.Dvar(2, 1::0::Nil))
    result.subgoals.loneElement shouldBe "a>0 ==> b<0, [z:=1;]z'=1, c=0".asSequent
  }

  "DC" should "cut in a simple formula" in withQE { _ =>
    val result = proveBy("[{x'=2}]x>=0".asFormula, DC("x>0".asFormula)(1))
    result.subgoals should have size 2
    result.subgoals.head shouldBe "==> [{x'=2 & true & x>0}]x>=0".asSequent
    result.subgoals(1) shouldBe "==> [{x'=2}]x>0".asSequent
  }

  it should "retain context for showing condition" in withQE { _ =>
    val result = proveBy("x>0 ==> y<0, [{x'=2}]x>=0, z=0".asSequent, DC("x>0".asFormula)(2))
    result.subgoals should have size 2
    result.subgoals(0) shouldBe "x>0 ==> y<0, [{x'=2 & true & x>0}]x>=0, z=0".asSequent
    result.subgoals(1) shouldBe "x>0 ==> y<0, z=0, [{x'=2}]x>0".asSequent
  }

  it should "cut formula into evolution domain constraint of rightmost ODE in ODEProduct" in withQE { _ =>
    val result = proveBy("[{x'=2, y'=3, z'=4 & y>4}]x>0".asFormula, DC("x>1".asFormula)(1))
    result.subgoals should have size 2
    result.subgoals.head shouldBe "==> [{x'=2,y'=3,z'=4 & (y>4&x>1)}]x>0".asSequent
    result.subgoals(1) shouldBe "==> [{x'=2,y'=3,z'=4 & y>4}]x>1".asSequent
  }

  it should "cut formula into rightmost ODE in ODEProduct, even if constraint empty" in withQE { _ =>
    val result = proveBy("[{x'=2, y'=3}]x>0".asFormula, DC("x>1".asFormula)(1))
    result.subgoals should have size 2
    result.subgoals.head shouldBe "==> [{x'=2,y'=3 & (true&x>1)}]x>0".asSequent
    result.subgoals(1) shouldBe "==> [{x'=2, y'=3}]x>1".asSequent
  }

  it should "preserve existing evolution domain constraint" in withQE { _ =>
    val result = proveBy("[{x'=2 & x>=0 | y<z}]x>=0".asFormula, DC("x>0".asFormula)(1))
    result.subgoals should have size 2
    result.subgoals.head shouldBe "==> [{x'=2 & (x>=0 | y<z) & x>0}]x>=0".asSequent
    result.subgoals(1) shouldBe "==> [{x'=2 & x>=0 | y<z}]x>0".asSequent
  }

  it should "work in context" in withQE { _ =>
    val result = proveBy("[x:=3;][{x'=2}]x>=0".asFormula, DC("x>0".asFormula)(1, 1::Nil))
    result.subgoals should have size 2
    result.subgoals.head shouldBe "==> [x:=3;][{x'=2 & true & x>0}]x>=0".asSequent
    result.subgoals.last shouldBe "==> [x:=3;][{x'=2}]x>0".asSequent
  }

  it should "work in context 2" in withQE { _ =>
    val result = proveBy("[z:=1;][y:=2;][x:=3;][{x'=2}]x>=0".asFormula, DC("x>0".asFormula)(1, 1::1::1::Nil))
    result.subgoals should have size 2
    result.subgoals.head shouldBe "==> [z:=1;][y:=2;][x:=3;][{x'=2 & true & x>0}]x>=0".asSequent
    result.subgoals.last shouldBe "==> [z:=1;][y:=2;][x:=3;][{x'=2}]x>0".asSequent
  }

  it should "work in context 3" in withQE { _ =>
    val result = proveBy("a>1 -> [z:=1;][y:=2;][x:=3;][{x'=2}]x>=0".asFormula, DC("x>0".asFormula)(1, 1::1::1::1::Nil))
    result.subgoals should have size 2
    result.subgoals.head shouldBe "==> a>1 -> [z:=1;][y:=2;][x:=3;][{x'=2 & true & x>0}]x>=0".asSequent
    result.subgoals.last shouldBe "==> a>1 -> [z:=1;][y:=2;][x:=3;][{x'=2}]x>0".asSequent
  }

  it should "work in context 4" in withQE { _ =>
    val result = proveBy("a>1 -> b=2|([z:=1;][y:=2;][x:=3;][{x'=2}]x>=0 | c<3)".asFormula, DC("x>0".asFormula)(1, 1::1::0::1::1::1::Nil))
    result.subgoals should have size 2
    result.subgoals.head shouldBe "==> a>1 -> b=2|([z:=1;][y:=2;][x:=3;][{x'=2 & true & x>0}]x>=0 | c<3)".asSequent
    result.subgoals.last shouldBe "==> a>1 -> b=2|([z:=1;][y:=2;][x:=3;][{x'=2}]x>0 | c<3)".asSequent
  }

  it should "work in context 5" in withQE { _ =>
    val result = proveBy("a>1 & [{x'=2}]x>=0".asFormula, DC("x>0".asFormula)(1, 1::Nil))
    result.subgoals should have size 2
    result.subgoals.head shouldBe "==> a>1  & [{x'=2 & true & x>0}]x>=0".asSequent
    result.subgoals.last shouldBe "==> a>1 & [{x'=2}]x>0".asSequent
  }

  it should "work in context 6" in withQE { _ =>
    val result = proveBy("a>1 -> b=2 & (c<3|[z:=1;][y:=2;][x:=3;][{x'=2}]x>=0) & d=4".asFormula,
      DC("x>0".asFormula)(1, 1::1::0::1::1::1::1::Nil))
    result.subgoals should have size 2
    result.subgoals.head shouldBe "==> a>1 -> b=2 & (c<3|[z:=1;][y:=2;][x:=3;][{x'=2 & true & x>0}]x>=0) & d=4".asSequent
    result.subgoals.last shouldBe "==> a>1 -> b=2 & (c<3|[z:=1;][y:=2;][x:=3;][{x'=2}]x>0) & d=4".asSequent
  }

  "diffCut" should "cut in a simple formula" in withQE { _ =>
    val result = proveBy("x>0 ==> [{x'=2}]x>=0".asSequent, dC("x>0".asFormula)(1))
    result.subgoals should have size 2
    result.subgoals.head shouldBe "x>0 ==> [{x'=2 & true & x>0}]x>=0".asSequent
    result.subgoals(1) shouldBe "x>0 ==> [{x'=2}]x>0".asSequent
  }

  it should "cut in a simple formula in the antecedent" in withQE { _ =>
    val result = proveBy("x>0, [{x'=2}]x>=0 ==> ".asSequent, dC("x>0".asFormula)(-2))
    result.subgoals should have size 2
    result.subgoals.head shouldBe "x>0, [{x'=2 & true & x>0}]x>=0 ==> ".asSequent
    result.subgoals(1) shouldBe "x>0 ==> [{x'=2}]x>0".asSequent
  }

  it should "cut in a simple formula in context" in withQE { _ =>
    val result = proveBy("x>0 -> [{x'=2}]x>=0".asFormula, dC("x>0".asFormula)(1, 1::Nil))
    result.subgoals should have size 2
    result.subgoals.head shouldBe "==> x>0 -> [{x'=2 & true & x>0}]x>=0".asSequent
    result.subgoals(1) shouldBe "==> x>0 -> [{x'=2}]x>0".asSequent
  }

  it should "retain context for showing condition" in withQE { _ =>
    val result = proveBy("x>0 ==> y<0, [{x'=2}]x>=0, z=0".asSequent, dC("x>0".asFormula)(2))
    result.subgoals should have size 2
    result.subgoals.head shouldBe "x>0 ==> y<0, [{x'=2 & true & x>0}]x>=0, z=0".asSequent
    result.subgoals(1) shouldBe "x>0 ==> y<0, z=0, [{x'=2}]x>0".asSequent
  }

  it should "not branch formulas in context" in withQE { _ =>
    val result = proveBy("x>0->x>0 ==> y<0&z=1, [{x'=2}]x>=0, z=0".asSequent, dC("x>0".asFormula)(2))
    result.subgoals should have size 2
    result.subgoals.head shouldBe "x>0->x>0 ==> y<0&z=1, [{x'=2 & true & x>0}]x>=0, z=0".asSequent
    result.subgoals(1) shouldBe "x>0->x>0 ==> y<0&z=1, z=0, [{x'=2}]x>0".asSequent
  }

  it should "cut formula into evolution domain constraint of rightmost ODE in ODEProduct" in withQE { _ =>
    val result = proveBy("x>1 ==> [{x'=2, y'=3, z'=4 & y>4}]x>0".asSequent, dC("x>1".asFormula)(1))
    result.subgoals should have size 2
    result.subgoals.head shouldBe "x>1 ==> [{x'=2,y'=3,z'=4 & (y>4&x>1)}]x>0".asSequent
    result.subgoals(1) shouldBe "x>1 ==> [{x'=2,y'=3,z'=4 & y>4}]x>1".asSequent
  }
  it should "cut formula into rightmost ODE in ODEProduct, even if constraint empty" in withQE { _ =>
    val result = proveBy("x>1 ==> [{x'=2, y'=3}]x>0".asSequent, dC("x>1".asFormula)(1))
    result.subgoals should have size 2
    result.subgoals.head shouldBe "x>1 ==> [{x'=2,y'=3 & (true&x>1)}]x>0".asSequent
    result.subgoals(1) shouldBe "x>1 ==> [{x'=2,y'=3}]x>1".asSequent
  }
  it should "preserve existing evolution domain constraint" in withQE { _ =>
    val result = proveBy("x>0 ==> [{x'=2 & x>=0 | y<z}]x>=0".asSequent, dC("x>0".asFormula)(1))
    result.subgoals should have size 2
    result.subgoals.head shouldBe "x>0 ==> [{x'=2 & (x>=0 | y<z) & x>0}]x>=0".asSequent
    result.subgoals(1) shouldBe "x>0 ==> [{x'=2 & (x>=0 | y<z)}]x>0".asSequent
  }

  it should "introduce ghosts when special function old is used" in withQE { _ =>
    val result = proveBy("[{x'=2 & x>=0 | y<z}]x>=0".asFormula, dC("x>=old(x)".asFormula)(1))
    result.subgoals should have size 2
    result.subgoals.head shouldBe "x_0=x ==> [{x'=2 & (x>=0 | y<z) & x>=x_0}]x>=0".asSequent
    result.subgoals(1) shouldBe "x_0=x ==> [{x'=2 & (x>=0 | y<z)}]x>=x_0".asSequent
  }

  it should "auto-generate names for term-ghosts when special function old is used" in withQE { _ =>
    val result = proveBy("[{x'=2 & x>=0 | y<z}]x>=0".asFormula, dC("x>=old(x^2+4)".asFormula)(1))
    result.subgoals should have size 2
    result.subgoals.head shouldBe "old=x^2+4 ==> [{x'=2 & (x>=0 | y<z) & x>=old}]x>=0".asSequent
    result.subgoals(1) shouldBe "old=x^2+4 ==> [{x'=2 & (x>=0 | y<z)}]x>=old".asSequent
  }

  it should "auto-generate multiple names for term-ghosts when special function old is used" in withQE { _ =>
    val result = proveBy("[{x'=2 & x>=0 | y<z}]x>=0".asFormula, dC("x>=old(x^2+4)+old(y*z)".asFormula)(1))
    result.subgoals should have size 2
    result.subgoals.head shouldBe "old=x^2+4, old_0=y*z ==> [{x'=2 & (x>=0 | y<z) & x>=old+old_0}]x>=0".asSequent
    result.subgoals(1) shouldBe "old=x^2+4, old_0=y*z ==> [{x'=2 & (x>=0 | y<z)}]x>=old+old_0".asSequent
  }

  it should "auto-generate multiple names for term-ghosts when special function old is used over consecutive cuts" in withQE { _ =>
    val result = proveBy("[{x'=2 & x>=0 | y<z}]x>=0".asFormula,
      dC("x>=old(x^2+4)+old(y*z)".asFormula)(1) & Idioms.<(dC("x>old(2+4)".asFormula)(1), nil))
    result.subgoals should have size 3
    result.subgoals.head shouldBe "old=x^2+4, old_0=y*z, old_1=2+4 ==> [{x'=2 & ((x>=0 | y<z) & x>=old+old_0) & x>old_1}]x>=0".asSequent
    result.subgoals(1) shouldBe "old=x^2+4, old_0=y*z ==> [{x'=2 & (x>=0 | y<z)}]x>=old+old_0".asSequent
    result.subgoals(2) shouldBe "old=x^2+4, old_0=y*z, old_1=2+4 ==> [{x'=2 & (x>=0 | y<z) & x>=old+old_0}]x>old_1".asSequent
  }

  it should "auto-generate and re-use names" in withQE { _ =>
    val result = proveBy("[{x'=2 & x>=0 | y<z}]x>=0".asFormula,
      dC("x>=old(x^2+4)+old(y*z)+old(x^2+4)".asFormula)(1) & Idioms.<(dC("x>old(x^2+4)".asFormula)(1), nil))
    result.subgoals should have size 3
    result.subgoals.head shouldBe "old=x^2+4, old_0=y*z ==> [{x'=2 & ((x>=0 | y<z) & x>=old+old_0+old) & x>old}]x>=0".asSequent
    result.subgoals(1) shouldBe "old=x^2+4, old_0=y*z ==> [{x'=2 & (x>=0 | y<z)}]x>=old+old_0+old".asSequent
    result.subgoals(2) shouldBe "old=x^2+4, old_0=y*z ==> [{x'=2 & (x>=0 | y<z) & x>=old+old_0+old}]x>old".asSequent
  }

  it should "already rewrite existing conditions and introduce ghosts when special function old is used" in withQE { _ =>
    val result = proveBy("x>0 ==> [{x'=2}]x>=0".asSequent, dC("x>=old(x)".asFormula)(1))
    result.subgoals should have size 2
    result.subgoals.head shouldBe "x_0>0, x_0=x ==> [{x'=2 & true & x>=x_0}]x>=0".asSequent
    result.subgoals(1) shouldBe "x_0>0, x_0=x ==> [{x'=2}]x>=x_0".asSequent
  }

  it should "cut in single formula with multiple old variables" in withQE { _ =>
    val result = proveBy("dx^2+dy^2=1 ==> [{dx'=0,dy'=0}]dx^2+dy^2=1".asSequent,
      dC("dx=old(dx) & dy=old(dy)".asFormula)(1))
    result.subgoals should have size 2
    result.subgoals.head shouldBe "dx_0^2+dy_0^2=1, dx_0=dx, dy_0=dy ==> [{dx'=0,dy'=0&true&dx=dx_0&dy=dy_0}]dx^2+dy^2=1".asSequent
    result.subgoals(1) shouldBe "dx_0^2+dy_0^2=1, dx_0=dx, dy_0=dy ==> [{dx'=0,dy'=0}](dx=dx_0&dy=dy_0)".asSequent
  }

  it should "not duplicate ghosts with multiple occurrences of old" in withQE { _ =>
    val result = proveBy("x>0 ==> [{x'=5}]x>0".asSequent,
      dC("x>=old(x)".asFormula)(1) <(dC("x>=2*old(x)-old(x)".asFormula)(1), skip))
    result.subgoals should have size 3
    result.subgoals(0) shouldBe "x_0>0, x_0=x ==> [{x'=5&(true&x>=x_0)&x>=2*x_0-x_0}]x>0".asSequent
    result.subgoals(1) shouldBe "x_0>0, x_0=x ==> [{x'=5}]x>=x_0".asSequent
    result.subgoals(2) shouldBe "x_0>0, x_0=x ==> [{x'=5&true&x>=x_0}]x>=2*x_0-x_0".asSequent
  }

  it should "cut in multiple formulas" in withQE { _ =>
    val result = proveBy("v>=0, x>0 ==> [{x'=v,v'=2}]x>=0".asSequent, dC("v>=0".asFormula, "x>=old(x)".asFormula)(1))
    result.subgoals should have size 3
    result.subgoals(0) shouldBe "v>=0, x_0>0, x_0=x ==> [{x'=v,v'=2 & (true & v>=0) & x>=x_0}]x>=0".asSequent
    result.subgoals(1) shouldBe "v>=0, x>0 ==> [{x'=v,v'=2}]v>=0".asSequent
    result.subgoals(2) shouldBe "v>=0, x_0>0, x_0=x ==> [{x'=v,v'=2 & true & v>=0}]x>=x_0".asSequent
  }

  it should "not duplicate cuts" in withQE { _ =>
    val result = proveBy("v>=0, x>0 ==> [{x'=v,v'=2}]x>=0".asSequent,
      dC("v>=0".asFormula, "v>=0".asFormula)(1) <(dC("v>=0".asFormula)(1), skip))
    result.subgoals should have size 2
    result.subgoals(0) shouldBe "v>=0, x>0 ==> [{x'=v,v'=2 & true & v>=0}]x>=0".asSequent
    result.subgoals(1) shouldBe "v>=0, x>0 ==> [{x'=v,v'=2}]v>=0".asSequent
  }

  it should "not duplicate old cuts" in withQE { _ =>
    val result = proveBy("v>=0, x>0 ==> [{x'=v,v'=2}]x>=0".asSequent,
      dC("v>=old(v)".asFormula, "v>=old(v)".asFormula)(1) <(dC("v>=old(v)".asFormula)(1), skip))
    result.subgoals should have size 2
    result.subgoals(0) shouldBe "v_0>=0, x>0, v_0=v ==> [{x'=v,v'=2 & true & v>=v_0}]x>=0".asSequent
    result.subgoals(1) shouldBe "v_0>=0, x>0, v_0=v ==> [{x'=v,v'=2}]v>=v_0".asSequent
  }

  it should "not expand old() ghosts in context" in withQE { _ =>
    val result = proveBy("[x:=0;][{x'=1}]x>=0".asFormula, dC("x>=old(x)".asFormula)(1, 1::Nil))
    result.subgoals should have size 2
    result.subgoals.head shouldBe "==> [x:=0;][x_0:=x;][{x'=1 & true & x>=x_0}]x>=0".asSequent
  }

  it should "compute the followup position correctly" in withQE { _ =>
    val result = proveBy("y=1 ==> [x:=0;][{x'=1,y'=-1}]x>=0".asSequent, dC("x>=old(x) & y<=old(y)".asFormula)(1, 1::Nil))
    result.subgoals should have size 2
    result.subgoals.head shouldBe "y=1 ==> [x:=0;][y_0:=y;][x_0:=x;][{x'=1,y'=-1 & true & (x>=x_0 & y<=y_0)}]x>=0".asSequent
  }

  "Diamond differential cut" should "cut in a simple formula" in withQE { _ =>
    val result = proveBy("x>0 ==> <{x'=2}>x>=0".asSequent, dC("x>0".asFormula)(1))
    result.subgoals should have size 2
    result.subgoals(0) shouldBe "x>0 ==> <{x'=2 & true & x>0}>x>=0".asSequent
    result.subgoals(1) shouldBe "x>0 ==> [{x'=2}]x>0".asSequent
  }

  it should "retain context for showing condition" in withQE { _ =>
    val result = proveBy("x>0 ==> y<0, <{x'=2}>x>=0, z=0".asSequent, dC("x>0".asFormula)(2))
    result.subgoals should have size 2
    result.subgoals(0) shouldBe "x>0 ==> y<0, <{x'=2 & true & x>0}>x>=0, z=0".asSequent
    result.subgoals(1) shouldBe "x>0 ==> y<0, z=0, [{x'=2}]x>0".asSequent
  }

  it should "not branch formulas in context" in withQE { _ =>
    val result = proveBy("x>0->x>0 ==> y<0&z=1, <{x'=2}>x>=0, z=0".asSequent, dC("x>0".asFormula)(2))
    result.subgoals should have size 2
    result.subgoals(0) shouldBe "x>0->x>0 ==> y<0&z=1, <{x'=2 & true & x>0}>x>=0, z=0".asSequent
    result.subgoals(1) shouldBe "x>0->x>0 ==> y<0&z=1, z=0, [{x'=2}]x>0".asSequent
  }

  it should "cut formula into evolution domain constraint of rightmost ODE in ODEProduct" in withQE { _ =>
    val result = proveBy("x>1 ==> <{x'=2, y'=3, z'=4 & y>4}>x>0".asSequent, dC("x>1".asFormula)(1))
    result.subgoals should have size 2
    result.subgoals(0) shouldBe "x>1 ==> <{x'=2,y'=3,z'=4 & (y>4&x>1)}>x>0".asSequent
    result.subgoals(1) shouldBe "x>1 ==> [{x'=2,y'=3,z'=4 & y>4}]x>1".asSequent
  }
  it should "cut formula into rightmost ODE in ODEProduct, even if constraint empty" in withQE { _ =>
    val result = proveBy("x>1 ==> <{x'=2, y'=3}>x>0".asSequent, dC("x>1".asFormula)(1))
    result.subgoals should have size 2
    result.subgoals(0) shouldBe "x>1 ==> <{x'=2,y'=3 & (true&x>1)}>x>0".asSequent
    result.subgoals(1) shouldBe "x>1 ==> [{x'=2,y'=3}]x>1".asSequent
  }
  it should "preserve existing evolution domain constraint" in withQE { _ =>
    val result = proveBy("x>0 ==> <{x'=2 & x>=0 | y<z}>x>=0".asSequent, dC("x>0".asFormula)(1))
    result.subgoals should have size 2
    result.subgoals(0) shouldBe "x>0 ==> <{x'=2 & (x>=0 | y<z) & x>0}>x>=0".asSequent
    result.subgoals(1) shouldBe "x>0 ==> [{x'=2 & (x>=0 | y<z)}]x>0".asSequent
  }

  it should "introduce ghosts when special function old is used" in withQE { _ =>
    val result = proveBy("<{x'=2 & x>=0 | y<z}>x>=0".asFormula, dC("x>=old(x)".asFormula)(1))
    result.subgoals should have size 2
    result.subgoals(0) shouldBe "x_0=x ==> <{x'=2 & (x>=0 | y<z) & x>=x_0}>x>=0".asSequent
    result.subgoals(1) shouldBe "x_0=x ==> [{x'=2 & (x>=0 | y<z)}]x>=x_0".asSequent
  }

  it should "auto-generate names for term-ghosts when special function old is used" in withQE { _ =>
    val result = proveBy("<{x'=2 & x>=0 | y<z}>x>=0".asFormula, dC("x>=old(x^2+4)".asFormula)(1))
    result.subgoals should have size 2
    result.subgoals(0) shouldBe "old=x^2+4 ==> <{x'=2 & (x>=0 | y<z) & x>=old}>x>=0".asSequent
    result.subgoals(1) shouldBe "old=x^2+4 ==> [{x'=2 & (x>=0 | y<z)}]x>=old".asSequent
  }

  it should "already rewrite existing conditions and introduce ghosts when special function old is used" in withQE { _ =>
    val result = proveBy("x>0 ==> <{x'=2}>x>=0".asSequent, dC("x>=old(x)".asFormula)(1))
    result.subgoals should have size 2
    result.subgoals(0) shouldBe "x_0>0, x_0=x ==> <{x'=2 & true & x>=x_0}>x>=0".asSequent
    result.subgoals(1) shouldBe "x_0>0, x_0=x ==> [{x'=2}]x>=x_0".asSequent
  }

  it should "cut in single formula with multiple old variables" in withQE { _ =>
    val result = proveBy("dx^2+dy^2=1 ==> <{dx'=0,dy'=0}>dx^2+dy^2=1".asSequent,
      dC("dx=old(dx) & dy=old(dy)".asFormula)(1))
    result.subgoals should have size 2
    result.subgoals(0) shouldBe "dx_0^2+dy_0^2=1, dx_0=dx, dy_0=dy ==> <{dx'=0,dy'=0&true&dx=dx_0&dy=dy_0}>dx^2+dy^2=1".asSequent
    result.subgoals(1) shouldBe "dx_0^2+dy_0^2=1, dx_0=dx, dy_0=dy ==> [{dx'=0,dy'=0}](dx=dx_0&dy=dy_0)".asSequent
  }

  it should "cut in multiple formulas" in withQE { _ =>
    val result = proveBy("v>=0, x>0 ==> <{x'=v,v'=2}>x>=0".asSequent, dC("v>=0".asFormula, "x>=old(x)".asFormula)(1))
    result.subgoals should have size 3
    result.subgoals(0) shouldBe "v>=0, x_0>0, x_0=x ==> <{x'=v,v'=2 & (true & v>=0) & x>=x_0}>x>=0".asSequent
    result.subgoals(1) shouldBe "v>=0, x>0 ==> [{x'=v,v'=2}]v>=0".asSequent
    result.subgoals(2) shouldBe "v>=0, x_0>0, x_0=x ==> [{x'=v,v'=2 & true & v>=0}]x>=x_0".asSequent
  }

  "Inverse diffCut" should "remove a simple formula" in withQE { _ =>
    val result = proveBy("==> [{x'=1 & x>=0}]true".asSequent, DifferentialTactics.inverseDiffCut(1))
    result.subgoals should have size 2
    result.subgoals(0) shouldBe "==> [{x'=1}]true".asSequent
    result.subgoals(1) shouldBe "==> x>=0".asSequent
  }

  it should "remove the last conjunct" in withQE { _ =>
    val result = proveBy("==> [{x'=1 & y>=0 & x>=0}]true".asSequent, DifferentialTactics.inverseDiffCut(1))
    result.subgoals should have size 2
    result.subgoals(0) shouldBe "==> [{x'=1 & y>=0}]true".asSequent
    result.subgoals(1) shouldBe "==> x>=0".asSequent
  }

  it should "keep position stable" in withQE { _ =>
    val result = proveBy("x>=0 ==> y>=0, [{x'=1 & y>=0 & x>=0}]true, z>1".asSequent, DifferentialTactics.inverseDiffCut(2))
    result.subgoals should have size 2
    result.subgoals(0) shouldBe "x>=0 ==> y>=0, [{x'=1 & y>=0}]true, z>1".asSequent
    result.subgoals(1) shouldBe "x>=0 ==> y>=0, z>1, x>=0".asSequent
  }

  it should "work in context" in withQE { _ =>
    val result = proveBy("==> [x:=1;][{x'=1 & y>=0 & x>=0}]true".asSequent, DifferentialTactics.inverseDiffCut(1, 1::Nil))
    result.subgoals should have size 2
    result.subgoals(0) shouldBe "==> [x:=1;][{x'=1 & y>=0}]true".asSequent
    result.subgoals(1) shouldBe "==> [x:=1;]x>=0".asSequent
  }

  "diffRefine" should "refine at succedent positions" in withQE { _ =>
    val result = proveBy("x>=0 ==> <{x'=v,v'=2}>x>=0, [{x'=x+y,y'=2}]y>=0".asSequent,
      dR("x<=5".asFormula)(1) <(dR("y>=5".asFormula,hide=false)(2), skip)
    )
    result.subgoals should have size 3
    //Subgoal after both refinements
    result.subgoals(0) shouldBe "x>=0 ==> <{x'=v,v'=2&x<=5}>x>=0, [{x'=x+y,y'=2&y>=5}]y>=0".asSequent
    //The other goal arising from refinement steps
    result.subgoals(1) shouldBe "x>=0 ==> [{x'=v,v'=2&x<=5}]true".asSequent
    result.subgoals(2) shouldBe "x>=0 ==> <{x'=v,v'=2&x<=5}>x>=0, [{x'=x+y,y'=2&true}]y>=5".asSequent
  }

  it should "refine at antecedent positions" in withQE { _ =>
    val result = proveBy("<{x'=v,v'=2}>x>=0, [{x'=x+y,y'=2}]y>=0 ==> x>=0 ".asSequent,
      dR("x<=5".asFormula)(-1) <(dR("y>=5".asFormula)(-2), skip)
    )
    result.subgoals should have size 3
    //Subgoal after both refinements
    result.subgoals(0) shouldBe "<{x'=v,v'=2&x<=5}>x>=0, [{x'=x+y,y'=2&y>=5}]y>=0 ==> x>=0".asSequent
    //The other goal arising from refinement steps
    result.subgoals(1) shouldBe "[{x'=x+y,y'=2&true}]y>=0 ==> [{x'=v,v'=2&true}]x<=5".asSequent
    result.subgoals(2) shouldBe "<{x'=v,v'=2&x<=5}>x>=0 ==> [{x'=x+y,y'=2&y>=5}]true".asSequent
  }

  "diffInvariant" should "cut in a simple formula" in withQE { _ =>
    val result = proveBy("x>0 ==> [{x'=2}]x>=0".asSequent, diffInvariant("x>0".asFormula)(1))
    result.subgoals.loneElement shouldBe "x>0 ==> [{x'=2 & true & x>0}]x>=0".asSequent
  }

  it should "cut in a simple formula in context" in withQE { _ =>
    val result = proveBy("x>0 -> [{x'=2}]x>=0".asFormula, diffInvariant("x>0".asFormula)(1, 1::Nil))
    result.subgoals.loneElement shouldBe "==> x>0 -> [{x'=2 & true & x>0}]x>=0".asSequent
  }

  it should "cut in single formulas with old" in withQE { _ =>
    val result = proveBy("v>=0, x>0 ==> [{x'=v,v'=2}]x>=0".asSequent, diffInvariant("v>=old(v)".asFormula)(1))
    result.subgoals.loneElement shouldBe "v_0>=0, x>0, v_0=v ==> [{x'=v,v'=2 & (true & v>=v_0)}]x>=0".asSequent
  }

  it should "cut in single formula with multiple old variables" in withQE { _ =>
    val result = proveBy("dx^2+dy^2=1 ==> [{dx'=0,dy'=0}]dx^2+dy^2=1".asSequent,
      diffInvariant("dx=old(dx) & dy=old(dy)".asFormula)(1))
    result.subgoals.loneElement shouldBe "dx_0^2+dy_0^2=1, dx_0=dx, dy_0=dy ==> [{dx'=0,dy'=0&true&dx=dx_0&dy=dy_0}]dx^2+dy^2=1".asSequent
  }

  it should "cut in multiple formulas" in withQE { _ =>
    val result = proveBy("v>=0, x>0 ==> [{x'=v,v'=2}]x>=0".asSequent, diffInvariant("v>=0".asFormula, "x>0".asFormula)(1))
    result.subgoals.loneElement shouldBe "v>=0, x>0 ==> [{x'=v,v'=2 & (true & v>=0) & x>0}]x>=0".asSequent
  }

  it should "cut in multiple formulas with old" in withQE { _ =>
    val result = proveBy("v>=0, x>0 ==> [{x'=v,v'=2}]x>=0".asSequent, diffInvariant("v>=0".asFormula, "x>=old(x)".asFormula)(1))
    result.subgoals.loneElement shouldBe "v>=0, x_0>0, x_0=x ==> [{x'=v,v'=2 & (true & v>=0) & x>=x_0}]x>=0".asSequent
  }

  it should "cut in time as needed by diffSolve" in withQE { _ =>
    val result = proveBy("t=0 ==> [{x'=2,t'=0*t+1}]x>=0".asSequent, diffInvariant("t>=0".asFormula)(1))
    result.subgoals.loneElement shouldBe "t=0 ==> [{x'=2,t'=0*t+1 & true & t>=0}]x>=0".asSequent
  }

  it should "fail if any of the formulas is not an invariant" in withQE { _ =>
    a [BelleThrowable] should be thrownBy proveBy("x>0 ==> [{x'=v,v'=2}]x>=0".asSequent,
      diffInvariant("v>=0".asFormula, "x>=old(x)".asFormula)(1))
  }

  it should "let us directly prove variable x+y^2*3-z = x+y^2*3-z by abbreviation" in withQE { _ =>
    proveBy("x+y^2*3-z=x+y^2*3-z".asFormula, let(FuncOf(Function("s_",None,Unit,Real),Nothing), "x+y^2*3-z".asTerm, by(DerivedAxioms.equalReflex))) shouldBe 'proved
  }

  it should "prove const [x':=5;](x+c())'>=0 directly" in withQE { _ =>
    proveBy("[x':=5;](x+c())'>=0".asFormula, derive(1,1::0::Nil) & Dassignb(1) & QE) shouldBe 'proved
  }

  it should "probably not prove variable [x':=5;](x+y)'>=0 unless derive is too powerful" in withQE { _ =>
    val result = proveBy("[x':=5;](x+y)'>=0".asFormula, derive(1,1::0::Nil) & Dassignb(1))
    result.isProved shouldBe false
    result.subgoals.loneElement shouldBe "==> 5+y'>=0".asSequent
  }

  it should "prove const [x':=5;](x+c())'>=0" in withQE { _ =>
    proveBy("[x':=5;](x+c())'>=0".asFormula,
      derive(1,1::0::Nil) & Dassignb(1) & QE) shouldBe 'proved
  }

  it should "let us prove variable [x':=5;](x+y)'>=0" ignore withQE { _ =>
    //@note proof waited too long. Should have gone constant before diffind
    proveBy("[x':=5;](x+y)'>=0".asFormula,
      let(FuncOf(Function("c",None,Unit,Real),Nothing), Variable("y"), derive(1,1::0::Nil) & Dassignb(1) & QE)) shouldBe 'proved
  }

  it should "prove const [{x'=5}](x+c())'>=0" in withQE { _ =>
    proveBy("[{x'=5}](x+c())'>=0".asFormula,
      derive(1,1::0::Nil) & DE(1) & G(1) & Dassignb(1) & QE) shouldBe 'proved
  }

  it should "let us prove variable [{x'=5}](x+y)'>=0" ignore withQE { _ =>
    //@note proof waited too long. Should have gone constant before diffind
    proveBy("[{x'=5}](x+y)'>=0".asFormula,
      let(FuncOf(Function("c",None,Unit,Real),Nothing), Variable("y"), derive(1,1::0::Nil) & DE(1) & G(1) & Dassignb(1) & QE)) shouldBe 'proved
  }

  it should "prove const x+c()>=0 -> [{x'=5}]x+c()>=0" in withQE { _ =>
    proveBy("x+c()>=0 -> [{x'=5}]x+c()>=0".asFormula,
      implyR(1) & dI('full)(1)) shouldBe 'proved
  }

  it should "prove const x+c()>=0 -> [{x'=5}]x+c()>=0 manual" in withQE { _ =>
    proveBy("x+c()>=0 -> [{x'=5}]x+c()>=0".asFormula,
      implyR(1) & dI('none)(1) <(close , derive(1,1::Nil) & DE(1) & G(1) & Dassignb(1) & QE)) shouldBe 'proved
  }

  it should "let us prove variable x+y>=0 -> [{x'=5}]x+y>=0 manual" in withQE { _ =>
    proveBy("x+y>=0 -> [{x'=5}]x+y>=0".asFormula, implyR(1) &
      let(FuncOf(Function("c",None,Unit,Real),Nothing), Variable("y"), dI('none)(1) <(close , derive(1,1::Nil) & DE(1) & G(1) & Dassignb(1) & QE))) shouldBe 'proved
  }

  it should "let us prove variable x+y>=0 -> [{x'=5}]x+y>=0" in withQE { _ =>
    proveBy("x+y>=0 -> [{x'=5}]x+y>=0".asFormula, implyR(1) &
      let(FuncOf(Function("c",None,Unit,Real),Nothing), Variable("y"), dI('full)(1))) shouldBe 'proved
  }

  it should "let us prove variable x+y+z>=0 -> [{x'=5,y'=2}]x+y+z>=0" in withQE { _ =>
    proveBy("x+y+z>=0 -> [{x'=5,y'=2}]x+y+z>=0".asFormula, implyR(1) &
      let(FuncOf(Function("c",None,Unit,Real),Nothing), Variable("z"), dI('full)(1))) shouldBe 'proved
  }

  it should "let us prove variable x+z>=0&y+z>=0 -> [{x'=5,y'=2}](x+z>=0&y+z>=0)" in withQE { _ =>
    proveBy("x+z>=0&y+z>=0 -> [{x'=5,y'=2}](x+z>=0&y+z>=0)".asFormula, implyR(1) &
      let(FuncOf(Function("c",None,Unit,Real),Nothing), Variable("z"), dI('full)(1))) shouldBe 'proved
  }

  it should "prove const a()>=0 & x>=0 & v>=0 -> [{x'=v,v'=a()}]v>=0 directly" in withQE { _ =>
    proveBy("a()>=0 & x>=0 & v>=0 -> [{x'=v,v'=a()}]v>=0".asFormula, implyR(1) & dI()(1)) shouldBe 'proved
  }

  it should "let us prove variable x>=0 & v>=0 -> [{x'=v}]x>=0" in withQE { _ =>
    proveBy("x>=0 & v>=0 -> [{x'=v}]x>=0".asFormula, implyR(1) &
      let(FuncOf(Function("v",None,Unit,Real),Nothing), Variable("v"), dI('full)(1))) shouldBe 'proved
  }

  it should "let us prove variable a>=0 & x>=0 & v>=0 -> [{x'=v,v'=a}]v>=0" in withQE { _ =>
    proveBy("a>=0 & x>=0 & v>=0 -> [{x'=v,v'=a}]v>=0".asFormula, implyR(1) & let(FuncOf(Function("a",None,Unit,Real),Nothing), Variable("a"), dI('full)(1))) shouldBe 'proved
  }

  it should "perhaps prove variable a>=0 & x>=0 & v>=0 -> [{x'=v,v'=a}]v>=0 directly if diffInd were powerful enough" in withQE { _ =>
    proveBy("a>=0 & x>=0 & v>=0 -> [{x'=v,v'=a}]v>=0".asFormula, implyR(1) & dI('full)(1)) shouldBe 'proved
  }

  it should "let us prove variable a>=0 & x>=0 & v>=0 -> [{x'=v,v'=a}]v>=0 despite silly names" in withQE { _ =>
    proveBy("a>=0 & x>=0 & v>=0 -> [{x'=v,v'=a}]v>=0".asFormula, implyR(1) & let(FuncOf(Function("gobananas",None,Unit,Real),Nothing), Variable("a"), dI('full)(1))) shouldBe 'proved
  }


  private def mockTactic(expected: Sequent) = new SingleGoalDependentTactic("mock") {
    override def computeExpr(sequent: Sequent): BelleExpr = {
      sequent shouldBe expected
      skip
    }
  }

  private val dconstifyTests = Table(("Name", "Sequent", "Expected"),
    ("replace a with a() in v'=a",
      "==> [{v'=a}]v=v0()+a*t()",
      "==> [{v'=a()}]v=v0()+a()*t()"),
    ("not self-replace a() with a() in v'=a()",
      "==> [{v'=a()}]v=v0()+a()*t()",
      "==> [{v'=a()}]v=v0()+a()*t()"),
    ("not replace a with a() when a is not free in p",
      "==> [{v'=a}]v>0",
      "==> [{v'=a}]v>0"),
    ("replace every free occurrence of a with a() everywhere in the sequent",
      "v>=0, a=0, \\forall a a<0 ==> [{v'=a}]v=v_0()+a*t(), a>=0, [a:=2;]v>0",
      "v>=0, a()=0, \\forall a a<0 ==> [{v'=a()}]v=v_0()+a()*t(), a()>=0, [a:=2;]v>0"),
    ("replace every free occurrence of b (theSameElementsAs List(in p) with b() everywhere in the sequent",
      "v>=0, a=0, b=2, \\forall b b<0 ==> [{v'=a}](v>0 & b<0), a>=0, [a:=2;]v>0",
      "v>=0, a=0, b()=2, \\forall b b<0 ==> [{v'=a}](v>0& b()<0), a>=0, [a:=2;]v>0")
  )

  "Differential introduce constants" should "replace a with a()" in {
    forEvery (dconstifyTests) {
      (name, input, expected) => withClue(name) {
        try {
          proveBy(input.asSequent, DifferentialTactics.Dconstify(mockTactic(expected.asSequent))(1))
        } catch {
          // proveBy may throw an expected exception sometimes -> filter the expected one
          case ex: Throwable if ex.getCause != null && ex.getCause.getMessage.contains("Unless proved, uniform substitutions instances cannot introduce free variables") => // expected
          case ex: Throwable => throw ex
        }
      }
    }
  }

  "DG" should "add y'=1 to [x'=2]x>0" in {
    val result = proveBy("[{x'=2}]x>0".asFormula, dG("{y'=0*y+1}".asDifferentialProgram, None)(1))
    result.subgoals.loneElement shouldBe "==> \\exists y [{x'=2,y'=1}]x>0".asSequent
  }

  it should "add z'=1 to [y'=2]y>0" in {
    val result = proveBy("[{y'=2}]y>0".asFormula, dG("{z'=0*z+1}".asDifferentialProgram, None)(1))
    result.subgoals.loneElement shouldBe "==> \\exists z [{y'=2,z'=1}]y>0".asSequent
  }

  it should "add x'=1 to [y'=2]y>0" in {
    val result = proveBy("[{y'=2}]y>0".asFormula, dG("{x'=0*x+1}".asDifferentialProgram, None)(1))
    result.subgoals.loneElement shouldBe "==> \\exists x [{y'=2,x'=1}]y>0".asSequent
  }

  it should "add y'=3*y+10 to [x'=2]x>0" in {
    val result = proveBy("[{x'=2}]x>0".asFormula, dG("{y'=3*y+10}".asDifferentialProgram, None)(1))
    result.subgoals.loneElement shouldBe "==> \\exists y [{x'=2,y'=3*y+10}]x>0".asSequent
  }

  it should "add y'=3*y+z() to [x'=2]x>0" in {
    val result = proveBy("[{x'=2}]x>0".asFormula, dG("{y'=3*y+z()}".asDifferentialProgram, None)(1))
    result.subgoals.loneElement shouldBe "==> \\exists y [{x'=2,y'=3*y+z()}]x>0".asSequent
  }

  it should "preserve evolution domain" in {
    val result = proveBy("[{x'=2 & x>=0}]x>0".asFormula, dG("{y'=3*y+10}".asDifferentialProgram, None)(1))
    result.subgoals.loneElement shouldBe "==> \\exists y [{x'=2,y'=3*y+10 & x>=0}]x>0".asSequent
  }

  it should "work with other formulas around" in {
    val result = proveBy("a>1 ==> [{x'=2 & x>=0}]x>0, b=2".asSequent, dG("{y'=3*y+10}".asDifferentialProgram, None)(1))
    result.subgoals.loneElement shouldBe "a>1 ==> \\exists y [{x'=2,y'=3*y+10 & x>=0}]x>0, b=2".asSequent
  }

  it should "do basic unification" in {
    val result = proveBy("[{x'=2}]x>0".asFormula, dG("{t'=0*t+1}".asDifferentialProgram, None)(1) & existsR("0".asTerm)(1))
    result.subgoals.loneElement shouldBe "t=0 ==> [{x'=2,t'=1}]x>0".asSequent
  }

  it should "not allow non-linear ghosts (1)" in {
    a [BelleThrowable] should be thrownBy proveBy("[{x'=2}]x>0".asFormula, dG("{y'=y*y+1}".asDifferentialProgram, None)(1))
  }

  it should "not allow non-linear ghosts (2)" in {
    a [BelleThrowable] should be thrownBy proveBy("[{x'=2}]x>0".asFormula, dG("{y'=1*y+y}".asDifferentialProgram, None)(1))
  }

  it should "not allow ghosts that are already present in the ODE" in {
    a [BelleThrowable] should be thrownBy proveBy("[{x'=2}]x>0".asFormula, dG("{x'=0*x+1}".asDifferentialProgram, None)(1))
  }

  "DA" should "add y'=1 to [x'=2]x>0" in withQE { _ =>
    val s = "==> [{x'=2}]x>0".asSequent
    val tactic = dG("{y'=0*y+1}".asDifferentialProgram, Some("y>0 & x*y>0".asFormula))(1)
    val result = proveBy(s, tactic)
    result.subgoals.loneElement shouldBe "==> \\exists y [{x'=2,y'=1}](y>0 & x*y>0)".asSequent
  }

  it should "work in a simple context" in withQE { _ =>
    val s = "x>0 ==> a=2 -> [{x'=2}]x>0".asSequent
    val tactic = dG("{y'=0*y+1}".asDifferentialProgram, Some("y>0 & x*y>0".asFormula))(1, 1::Nil)
    val result = proveBy(s, tactic)
    result.subgoals.loneElement shouldBe "x>0 ==> a=2 -> \\exists y [{x'=2,y'=1}](y>0 & x*y>0)".asSequent
  }

  it should "work in a complicated context" in withQE { _ =>
    val s = "x>0 ==> a=2 -> [b:=3;]<?c=5;{c'=2}>[{x'=2}]x>0".asSequent
    val tactic = dG("{y'=0*y+1}".asDifferentialProgram, Some("y>0 & x*y>0".asFormula))(1, 1::1::1::Nil)
    val result = proveBy(s, tactic)
    result.subgoals.loneElement shouldBe "x>0 ==> a=2 -> [b:=3;]<?c=5;{c'=2}>\\exists y [{x'=2,y'=1}](y>0 & x*y>0)".asSequent
  }

  it should "add y'=-a() to [x'=2]x>0" in withQE { _ =>
    val s = "a()>0, x>0 ==> [{x'=2}]x>0".asSequent
    val tactic = dG("{y'=0*y+(-a())}".asDifferentialProgram, Some("x>0 & y<0".asFormula))(1)
    val result = proveBy(s, tactic)
    result.subgoals.loneElement shouldBe "a()>0, x>0 ==> \\exists y [{x'=2,y'=-a()}](x>0 & y<0)".asSequent
  }

  it should "solve x'=x" in withQE { _ =>
    val s = "==> x>0 -> [{x'=x}]x>0".asSequent
    val t = prop & dG("{z'=(-1/2)*z+0}".asDifferentialProgram, Some("x*z^2=1".asFormula))(1) &
      existsR("1/x^(1/2)".asTerm)(1) & dI()(1) & QE
    proveBy(s, t) shouldBe 'proved
  }

  it should "do fancy unification for proving x>0->[{x'=-x}]x>0 positionally" in withMathematica { _ =>
    val result = proveBy("x>0->[{x'=-x}]x>0".asFormula, implyR(1) &
      dG("{y'=(1/2)*y}".asDifferentialProgram, Some("x*y^2=1".asFormula))(1) & dI()(1, 0::Nil) & QE)
    result shouldBe 'proved
  }

  it should "do fancy unification for proving x>0->[{x'=-x}]x>0" in withQE { _ =>
    val result = proveBy("x>0->[{x'=-x}]x>0".asFormula, implyR(1) &
      dG("{y'=(1/2)*y+0}".asDifferentialProgram, Some("x*y^2=1".asFormula))(1) & existsR("1/x^(1/2)".asTerm)(1) & dI()(1) & QE)
    result shouldBe 'proved
  }

  it should "do fancy unification for proving x>0->[{x'=x}]x>0" in withQE { _ =>
    val result = proveBy("x>0->[{x'=x}]x>0".asFormula, implyR(1) &
      dG("{y'=(-1/2)*y+0}".asDifferentialProgram, Some("x*y^2=1".asFormula))(1) & dI()(1, 0::Nil) & existsR("1/x^(1/2)".asTerm)(1) & QE)
    result shouldBe 'proved
  }

  it should "prove x>0->[{x'=-x+1}]x>0 by ghosts" in withMathematica { _ =>
    val result = proveBy("x>0->[{x'=-x+1}]x>0".asFormula, implyR(1) &
      dG("{y'=(1/2)*y+0}".asDifferentialProgram, Some("x*y^2>0".asFormula))(1) & dI()(1, 0::Nil) & QE)
    result shouldBe 'proved
  }

  it should "prove x>0&a<0&b>=0->[{x'=a*x+b}]x>0 by ghosts" in withMathematica { _ =>
    val result = proveBy("x>0&a<0&b>=0->[{x'=a*x+b}]x>0".asFormula, implyR(1) &
      dG("{y'=(-a/2)*y+0}".asDifferentialProgram, Some("x*y^2>0".asFormula))(1) & dI()(1, 0::Nil) & QE)
    result shouldBe 'proved
  }

  it should "prove x>0&a>0&b>=0->[{x'=a*x+b}]x>0 by ghosts" in withMathematica { _ =>
    val result = proveBy("x>0&a>0&b>=0->[{x'=a*x+b}]x>0".asFormula, implyR(1) &
      dG("{y'=(-a/2)*y+0}".asDifferentialProgram, Some("x*y^2>0".asFormula))(1) & dI()(1, 0::Nil) & QE)
    result shouldBe 'proved
  }

  "DA by DG+transform" should "add y'=1 to [x'=2]x>0" in withQE { _ =>
    val s = "==> [{x'=2}]x>0".asSequent
    val tactic = dG("{y'=0*y+1}".asDifferentialProgram, None)(1) & transform("y>0 & x*y>0".asFormula)(1, 0::1::Nil)
    val result = proveBy(s, tactic)
    result.subgoals.loneElement shouldBe "==> \\exists y [{x'=2,y'=1}](y>0 & x*y>0)".asSequent
  }

  "Inverse Differential Ghost" should "remove the left-most DE" in withQE { _ =>
    val result = proveBy("==> [{y'=1,x'=2}]p(x)".asSequent, DifferentialTactics.inverseDiffGhost(1))
    result.subgoals.loneElement shouldBe "==> [{x'=2}]p(x)".asSequent
  }

  it should "remove the left-most DE in context" in withQE { _ =>
    val result = proveBy("==> [x:=2;][{y'=1,x'=2}]p(x)".asSequent, DifferentialTactics.inverseDiffGhost(1, 1::Nil))
    result.subgoals.loneElement shouldBe "==> [x:=2;][{x'=2}]p(x)".asSequent
  }

  "diffSolve" should "find a solution" in withQE { _ =>
    val result = proveBy("x>b ==> [{x'=2,t'=1}]x>b".asSequent, solve(1))
    result.subgoals.loneElement shouldBe "x>b ==> \\forall t_ (t_>=0 -> 2*t_+x>b)".asSequent
  }

  it should "disregard other modalities" in withQE { _ =>
    val result = proveBy("x>b, [y:=3;]y>=3 ==> <z:=3;>z=3, [{x'=2}]x>b".asSequent, solve(2))
    result.subgoals.loneElement shouldBe "x>b, [y:=3;]y>=3 ==> <z:=3;>z=3, \\forall t_ (t_>=0 -> 2*t_+x>b)".asSequent
  }

  it should "add time" in withQE { _ =>
    val result = proveBy("x>b ==> [{x'=2}]x>b".asSequent, solve(1))
    result.subgoals.loneElement shouldBe "x>b ==> \\forall t_ (t_>=0 -> 2*t_+x>b)".asSequent
  }

  it should "work if not sole formula in succedent" in withQE { _ =>
    val result = proveBy("x>b ==> a=5, [{x'=2}]x>b, c>2".asSequent, solve(2))
    result.subgoals.loneElement shouldBe "x>b ==> a=5, \\forall t_ (t_>=0 -> 2*t_+x>b), c>2".asSequent
  }

  it should "add time if not present and ask Mathematica if no solution provided as part of master" in withQE { _ =>
    proveBy("x>b ==> [{x'=2}]x>b".asSequent, master()) shouldBe 'proved
  }

  it should "diffSolve add time if not present and ask Mathematica" in withQE { _ =>
    proveBy("x>b ==> [{x'=2}]x>b".asSequent, solve(1) & QE) shouldBe 'proved
  }

  it should "work with box property" in withQE { _ =>
    val result = proveBy("[{x'=2}][y:=x;]y>0".asFormula, solve(1))
    result.subgoals.loneElement shouldBe "==> \\forall t_ (t_>=0 -> [y:=2*(0+1*t_-0)+x;]y>0)".asSequent
  }

  it should "work with maybe bound" in withQE { _ =>
    val result = proveBy("[{x'=2}][{x:=x+3;}* ++ y:=x;]y>0".asFormula, solve(1))
    result.subgoals.loneElement shouldBe "==> \\forall t_ (t_>=0 -> \\forall x (x=2*t_+x_1 -> [{x:=x+3;}* ++ y:=x;]y>0))".asSequent
  }

  it should "work with sequence of ODEs" in withQE { _ =>
    val result = proveBy("[{x'=2}][{x'=3}]x>0".asFormula, solve(1))
    result.subgoals.loneElement shouldBe "==> \\forall t_ (t_>=0 -> \\forall x (x=2*t_+x_1 -> [{x'=3}]x>0))".asSequent
  }

  it should "find solution for x'=v" in withQE { _ =>
    val result = proveBy("x>0 & v>=0 ==> [{x'=v}]x>0".asSequent, solve(1))
    result.subgoals.loneElement shouldBe "x>0 & v>=0 ==> \\forall t_ (t_>=0 -> v*t_+x>0)".asSequent
  }

  it should "find solution for x'=v with evolution domain constraint" in withQE { _ =>
    val result = proveBy("x>0 & v>=0 ==> [{x'=v&x>=0}]x>0".asSequent, solve(1))
    result.subgoals.loneElement shouldBe "x>0 & v>=0 ==> \\forall t_ (t_>=0 -> \\forall s_ (0<=s_&s_<=t_ -> v*s_+x>=0) -> v*t_+x>0)".asSequent
  }

  it should "find solution for x'=v, v'=a" in withQE { _ =>
    val result = proveBy("x>0 & v>=0 & a>0 ==> [{x'=v,v'=a}]x>0".asSequent, solve(1))
    result.subgoals.loneElement shouldBe "x>0 & v>=0 & a>0 ==> \\forall t_ (t_>=0 -> a/2*t_^2+v*t_+x>0)".asSequent
  }

  it should "solve ODE with const factor" in withQE { _ =>
    val result = proveBy("[{x'=c*v}]x>0".asFormula, solve(1))
    result.subgoals.loneElement shouldBe "==> \\forall t_ (t_>=0 -> c*v*t_+x>0)".asSequent
  }

  it should "solve ODE system with const factor" in withQE { _ =>
    val result = proveBy("[{x'=c*v,v'=a}]x>0".asFormula, solve(1))
    result.subgoals.loneElement shouldBe "==> \\forall t_ (t_>=0 -> c*(a/2*t_^2+v*t_)+x>0)".asSequent
  }

  it should "solve ODE system with number factor" in withQE { _ =>
    val result = proveBy("[{x'=3*v,v'=a}]x>0".asFormula, solve(1))
    result.subgoals.loneElement shouldBe "==> \\forall t_ (t_>=0 -> 3*(a/2*t_^2+v*t_)+x>0)".asSequent
  }

  it should "solve straight 2D driving" in withQE { _ =>
    val result = proveBy("[{v'=a,x'=v*dx,y'=v*dy}]x^2+y^2<=r^2".asFormula, solve(1))
    result.subgoals.loneElement shouldBe "==> \\forall t_ (t_>=0 -> (dx*(a/2*t_^2+v*t_)+x)^2+(dy*(a/2*t_^2+v*t_)+y)^2<=r^2)".asSequent
  }

  it should "solve straight 2D driving when only x is mentioned in p" in withQE { _ =>
    val result = proveBy("[{v'=a,x'=v*dx,y'=v*dy}]x>0".asFormula, solve(1))
    result.subgoals.loneElement shouldBe "==> \\forall t_ (t_>=0 -> dx*(a/2*t_^2+v*t_)+x>0)".asSequent
  }

  it should "solve more complicated constants" in withQE { _ =>
    val result = proveBy("[{v'=a+c,t'=1,x'=(v+5)*dx^2,y'=v*(3-dy)*c}]x^2+y^2<=r^2".asFormula, solve(1))
    result.subgoals.loneElement shouldBe "==> \\forall t_ (t_>=0 -> (dx^2*((a+c)/2*t_^2+v*t_+5*t_)+x)^2+(c*((3-dy)*((a+c)/2*t_^2+v*t_))+y)^2<=r^2)".asSequent
  }

  it should "solve more complicated constants with explicit c'=0" in withQE { _ =>
    //@note dx'=0 omitted intentionally to test for mixed explicit/non-explicit constants
    val result = proveBy("[{v'=a+c,t'=1,c'=0,x'=(v+5)*dx^2,y'=v*(3-dy)*c,dy'=0}]x^2+y^2<=r^2".asFormula, solve(1))
    result.subgoals.loneElement shouldBe "==> \\forall t_ (t_>=0 -> (dx^2*(a/2*t_^2+c/2*t_^2+v*t_+5*t_)+x)^2+(c*((3-dy)*(a/2*t_^2+c/2*t_^2+v*t_))+y)^2<=r^2)".asSequent
  }

  it should "work when ODE is not sole formula in succedent" in withQE { _ =>
    val result = proveBy("x>0 & v>=0 & a>0 ==> y=1, [{x'=v,v'=a}]x>0, z=3".asSequent, solve(2))
    result.subgoals.loneElement shouldBe "x>0 & v>=0 & a>0 ==> y=1, \\forall t_ (t_>=0 -> a/2*t_^2+v*t_+x>0), z=3".asSequent
  }

  it should "work when safety property is abstract" in withQE { _ =>
    val result = proveBy("J(x,v) ==> [{x'=v,v'=a}]J(x,v)".asSequent, solve(1))
    result.subgoals.loneElement shouldBe "J(x,v) ==> \\forall t_ (t_>=0->J((a/2*t_^2+v*t_+x,a*t_+v)))".asSequent
  }

  it should "solve the simplest of all ODEs" in withQE { _ =>
    val result = proveBy("x>0 ==> [{x'=1}]x>0".asSequent, solve(1))
    result.subgoals.loneElement shouldBe "x>0 ==> \\forall t_ (t_>=0 -> t_+x>0)".asSequent

  }

  it should "solve simple box after ODE" in withQE { _ =>
    val result = proveBy("x>0 ==> [{x'=2}][x:=3;]x>0".asSequent, solve(1))
    result.subgoals.loneElement shouldBe "x>0 ==> \\forall t_ (t_>=0 -> [x:=3;] x>0)".asSequent
  }

  it should "solve simple nested ODEs" in withQE { _ =>
    val result = proveBy("x>0 ==> [{x'=2}][{x'=3}]x>0".asSequent, solve(1))
    result.subgoals.loneElement shouldBe "x_1>0 ==> \\forall t_ (t_>=0 -> \\forall x (x=2*t_+x_1 -> [{x'=3}]x>0))".asSequent
  }

  it should "solve outer nested ODEs even when innermost cannot be solved" in withQE { _ =>
    val result = proveBy("x>0 ==> [{x'=2}][{x'=3}][{x'=x}]x>0".asSequent, solve(1) & solve(1, 0::1::0::1::Nil))
    result.subgoals.loneElement shouldBe "x_1>0 ==> \\forall t_ (t_>=0->\\forall x_2 (x_2=2*t_+x_1->\\forall t_ (t_>=0->\\forall x (x=3*t_+x_2->[{x'=x}]x>0))))".asSequent
  }

  it should "not try to preserve t_>=0 in evolution domain constraint when solving nested ODEs" in withQE { _ =>
    val result = proveBy("x>0 ==> [{x'=2}][{x'=3}][{x'=x}]x>0".asSequent, solve(1) & (allR(1) & implyR(1))*2 & solve(1))
    result.subgoals.loneElement shouldBe "x_1>0, t_>=0, x_3=2*t_+x_1 ==> \\forall t_ (t_>=0->\\forall x (x=3*t_+x_3->[{x'=x}]x>0))".asSequent
  }

  it should "solve complicated nested ODEs" in withQE { _ =>
    val result = proveBy("v=0 & x<s & 0<T, t=0, a_0=(s-x)/T^2 ==> [{x'=v,v'=a_0,t'=1&v>=0&t<=T}](t>0->\\forall a (a = (v^2/(2 *(s - x)))->[{x'=v,v'=-a,t'=1 & v>=0}](x + v^2/(2*a) <= s & (x + v^2/(2*a)) >= s)))".asSequent,
      solve(1))
    result.subgoals.loneElement shouldBe "v_1=0 & x_1<s & 0<T, t_1=0, a_0=(s-x_1)/T^2 ==> \\forall t_ (t_>=0->\\forall s_ (0<=s_&s_<=t_->a_0*s_+v_1>=0&s_+t_1<=T)->\\forall t (t=t_+t_1->\\forall v (v=a_0*t_+v_1->\\forall x (x=a_0/2*t_^2+v_1*t_+x_1->t>0->\\forall a (a=v^2/(2*(s-x))->[{x'=v,v'=-a,t'=1&v>=0}](x+v^2/(2*a)<=s&x+v^2/(2*a)>=s))))))".asSequent
  }

  it should "not touch index of existing other occurrences of initial values" in withQE { _ =>
    val result = proveBy("x>0, x_0=b ==> [{x'=1}]x>0".asSequent, solve(1))
    result.subgoals.loneElement shouldBe "x>0, x_0=b ==> \\forall t_ (t_>=0 -> t_+x>0)".asSequent
  }

  it should "retain initial evolution domain for the sake of contradictions" in withQE { _ =>
    val result = proveBy("x<=0 ==> [{x'=1&x>0}]x>0".asSequent, solve(1))
    result.subgoals.loneElement shouldBe "x<=0 ==> \\forall t_ (t_>=0 -> \\forall s_ (0<=s_ & s_<=t_ -> s_+x>0) -> t_+x>0)".asSequent
  }

  it should "preserve contradictions in constants as false" in withQE { _ =>
    val result = proveBy("y>0 ==> [{x'=1&y<=0}]x>0".asSequent, solve(1))
    result.subgoals.loneElement shouldBe "y>0 ==> \\forall t_ (t_>=0 -> \\forall s_ (0<=s_ & s_<=t_ -> false) -> t_+x>0)".asSequent
  }

  it should "retain initial evolution domain for the sake of contradictions (2)" in withQE { _ =>
    val result = proveBy("x>0 ==> [{x'=1&x<0}]x>=0".asSequent, solve(1))
    result.subgoals.loneElement shouldBe "x>0 ==> \\forall t_ (t_>=0 -> \\forall s_ (0<=s_ & s_<=t_ -> s_+x<0) -> t_+x>=0)".asSequent
  }

  it should "solve explicit-form ODE" in withQE { _ =>
    val result = proveBy("x>0 ==> [{x'=0*x+1}]x>0".asSequent, solve(1))
    result.subgoals.loneElement shouldBe "x>0 ==> \\forall t_ (t_>=0 -> t_+x>0)".asSequent
  }

  it should "solve diamond explicit-form ODE" ignore withQE { _ =>
    val result = proveBy("x>0 ==> <{x'=0*x+1}>x>0".asSequent, solve(1))
    result.subgoals.loneElement shouldBe "x>0 ==> \\exists t_ (t_>=0 & t_+x>0)".asSequent
  }

  it should "solve diamond ODE" in withQE { _ =>
    val result = proveBy("x>0 ==> <{x'=1}>x>0".asSequent, solve(1))
    result.subgoals.loneElement shouldBe "x>0 ==> \\exists t_ (t_>=0 & t_+x>0)".asSequent
  }

  it should "solve diamond ODE in context" in withQE { _ =>
    val result = proveBy("x>0, v>=0 ==> [v:=v;]<{x'=v}>x>0".asSequent, solve(1, 1::Nil))
    result.subgoals.loneElement shouldBe "x>0, v>=0 ==> [v:=v;]\\exists t_ (t_>=0 & v*t_+x>0)".asSequent
  }

  it should "not lose constant facts" in withQE { _ =>
    val result = proveBy("r>0 -> [{v'=1/r}]v>0".asFormula, implyR(1) & solve(1))
    result.subgoals.loneElement shouldBe "r>0 ==> \\forall t_ (t_>=0 -> 1/r*t_+v>0)".asSequent
  }

  it should "not choke on constant fact 'true'" in withQE { _ =>
    val result = proveBy("r>0 & true -> [{v'=1/r}]v>0".asFormula, implyR(1) & andL('L) & solve(1))
    result.subgoals.loneElement shouldBe "r>0, true ==> \\forall t_ (t_>=0 -> 1/r*t_+v>0)".asSequent
  }

  it should "not choke on constant conjunct with 'true'" in withQE { _ =>
    val result = proveBy("r>0 & true -> [{v'=1/r}]v>0".asFormula, implyR(1) & solve(1))
    result.subgoals.loneElement shouldBe "r>0&true ==> \\forall t_ (t_>=0 -> 1/r*t_+v>0)".asSequent
  }

  it should "retain quantified facts without trying to diffcut" in withQE { _ =>
    val result = proveBy("\\forall v v>0 ==> [{v'=1}]v>0".asSequent, solve(1))
    result.subgoals.loneElement shouldBe "\\forall v v>0 ==> \\forall t_ (t_>=0 -> t_+v>0)".asSequent
  }

  it should "solve in context" in withQE { _ =>
    val result = proveBy("A>0 -> [a:=A;][{v'=a}]v>0".asFormula, implyR(1) & solve(1, 1::Nil))
    result.subgoals.loneElement shouldBe "A>0 ==> [a:=A;]\\forall t_ (t_>=0 -> a*t_+v>0)".asSequent
  }

  it should "preserve const facts when solving in context" in withQE { _ =>
    val result = proveBy("A>0 -> [a:=A;][{v'=1/A}]v>0".asFormula, implyR(1) & solve(1, 1::Nil))
    result.subgoals.loneElement shouldBe "A>0 ==> [a:=A;]\\forall t_ (t_>=0 -> 1/A*t_+v>0)".asSequent
  }

  it should "solve triple integrator with division" in withMathematica { _ =>
    val result = proveBy("x>=0&v>=0&a>=0&s>=0&g()>0 -> [{x'=v,v'=a/g(),a'=s}]x>=0".asFormula, implyR(1) & solve(1))
    result.subgoals.loneElement shouldBe "x>=0&v>=0&a>=0&s>=0&g()>0 ==> \\forall t_ (t_>=0->(s/2/3*t_^3+a/2*t_^2)/g()+v*t_+x>=0)".asSequent
  }

  it should "solve double integrator with sum of constants" in withQE { _ =>
    val result = proveBy("y<b, x<=0, Y()>=0, Z()<Y() ==> [{y'=x, x'=-Y()+Z()}]y<b".asSequent, solve(1))
    result.subgoals.loneElement shouldBe "y<b, x<=0, Y()>=0, Z()<Y() ==> \\forall t_ (t_>=0 -> (-Y()+Z())/2*t_^2+x*t_+y<b)".asSequent
  }

  "diffUnpackEvolutionDomainInitially" should "unpack the evolution domain of an ODE as fact at time zero" in {
    val result = proveBy("[{x'=3&x>=0}]x>=0".asFormula, DifferentialTactics.diffUnpackEvolutionDomainInitially(1))
    result.subgoals.loneElement shouldBe "x>=0 ==> [{x'=3&x>=0}]x>=0".asSequent
  }

  "Differential Invariants" should "prove random differential invariant equations" taggedAs IgnoreInBuildTest in withMathematica { tool =>
    for (i <- 1 to randomTrials) {
      val vars = IndexedSeq(Variable("x"),Variable("y"),Variable("z")) //rand.nextNames("z", 4)
      //@todo avoid divisions by zero
      val inv = rand.nextT(vars, randomComplexity, dots=false, diffs=false, funcs=false)
      val randClue = "Invariant produced in\n\t " + i + "th run of " + randomTrials +
        " random trials,\n\t generated with " + randomComplexity + " random complexity\n\t from seed " + rand.seed + "\n"

      val invString = withSafeClue("Error printing random invariant\n\n" + randClue) {
        KeYmaeraXPrettyPrinter.stringify(inv)
      }

      withSafeClue("Random invariant " + invString + "\n" + randClue) {
        println("Random invariant " + inv.prettyString)
        val x = vars(0)
        val y = vars(1)
        val parts = {
          try {
            Some((tool.deriveBy(Neg(inv), y),
              tool.deriveBy(inv, x)))
          }
          catch {
            // errors during partial derivative computation to set up the problem are ignored, usually x/0 issues
            case ex: ToolException => None
          }
        }
        parts match {
          case None => // skip
          case Some((diffy:Term, diffx:Term)) =>
            val sys = ODESystem(DifferentialProduct(AtomicODE(DifferentialSymbol(x), diffy),
              AtomicODE(DifferentialSymbol(y), diffx)), True)
            val cmp = rand.rand.nextInt(6) match {
              case 0 => Equal
              case 1 => GreaterEqual
              case 2 => Greater
              case 3 => LessEqual
              case 4 => Less
              case 5 => NotEqual
            }
            val swapit = if (rand.rand.nextBoolean()) (a:Term,b:Term) => cmp(a,b) else (a:Term,b:Term) => cmp(b,a)
            val opit = if (rand.rand.nextBoolean()) (a:Term,b:Term) => cmp(a,b) else {
              val delta = rand.nextT(vars, randomComplexity, dots=false, diffs=false, funcs=false)
              (a:Term,b:Term) => cmp(Plus(a,delta), Plus(b,delta))
            }
            val fml = opit(inv, Number(rand.rand.nextInt(200) - 100))
            val conjecture = Imply(fml, Box(sys, fml))
            withSafeClue("Random differential invariant " + conjecture + "\n" + randClue) {
              print(conjecture)
              val result = proveBy(conjecture,
                implyR(1) & dI()(1))
              result shouldBe 'proved
            }
        }
      }
    }
  }

  it should "prove boring case" taggedAs IgnoreInBuildTest in withQE { _ =>
    proveBy("z*4>=-8 -> [{x'=0,y'=0}]z*4>=-8".asFormula, implyR(1) & dI()(1)) shouldBe 'proved
  }
  it should "prove ^0 case" taggedAs IgnoreInBuildTest in withQE { _ =>
    proveBy("x^0+x>=68->[{x'=0,y'=1&true}]x^0+x>=68".asFormula, implyR(1) & dI()(1)) shouldBe 'proved
  }
  it should "prove crazy ^0 case" taggedAs IgnoreInBuildTest in withQE { _ =>
    proveBy("x+(y-y-(0-(0+0/1)+(41+x)^0))>=68->[{x'=0,y'=1&true}]x+(y-y-(0-(0+0/1)+(41+x)^0))>=68".asFormula, implyR(1) & dI()(1)) shouldBe 'proved
  }
  it should "prove crazy case" taggedAs IgnoreInBuildTest in withQE { _ =>
    proveBy("(z+y+x)*(41/(67/x+((0+0)/y)^1))!=94->[{x'=-41/67*x,y'=41/67*x+41/67*(x+y+z)&true}](z+y+x)*(41/(67/x+((0+0)/y)^1))!=94".asFormula, implyR(1) & dI()(1)) shouldBe 'proved
  }

  "Open Differential Invariant" should "prove x^3>5 -> [{x'=x^3+x^4}]x^3>5" in withQE { _ =>
    proveBy("x^3>5 -> [{x'=x^3+x^4}]x^3>5".asFormula, implyR(1) & openDiffInd(1)) shouldBe 'proved
  }

  it should "prove x^3>5 -> [{x'=x^3+x^4}]x^3>5 incontext" taggedAs IgnoreInBuildTest in withQE { _ =>
    proveBy("x^3>5 -> [{x'=x^3+x^4}]x^3>5".asFormula, openDiffInd(1, 1::Nil)) shouldBe 'proved
  }

  it should "prove 5<x^3 -> [{x'=x^3+x^4}]5<x^3" in withQE { _ =>
    proveBy("5<x^3 -> [{x'=x^3+x^4}]5<x^3".asFormula, implyR(1) & openDiffInd(1)) shouldBe 'proved
  }

  it should "prove x^3>5 -> [{x'=7*x^3+x^8}]x^3>5" in withQE { _ =>
    proveBy("x^3>5 -> [{x'=7*x^3+x^8}]x^3>5".asFormula, implyR(1) & openDiffInd(1)) shouldBe 'proved
  }

  it should "open diff ind x>b() |- [{x'=2}]x>b()" in withQE { _ =>
    proveBy(Sequent(IndexedSeq("x>b()".asFormula), IndexedSeq("[{x'=2}]x>b()".asFormula)), openDiffInd(1)) shouldBe 'proved
  }

  it should "open diff ind x>b |- [{x'=2}]x>b" in withQE { _ =>
    proveBy(Sequent(IndexedSeq("x>b".asFormula), IndexedSeq("[{x'=2}]x>b".asFormula)), openDiffInd(1)) shouldBe 'proved
  }

  it should "disregard other modalities" in withQE { _ =>
    proveBy("x>b, [y:=3;]y<=3 ==> <z:=2;>z=2, [{x'=2}]x>b".asSequent, openDiffInd(2)) shouldBe 'proved
  }

  "Differential Variant" should "diff var a()>0 |- <{x'=a()}>x>=b()" in withQE { _ =>
    proveBy(Sequent(IndexedSeq("a()>0".asFormula), IndexedSeq("<{x'=a()}>x>=b()".asFormula)), diffVar(1)) shouldBe 'proved
  }

  it should "diff var flat flight progress [function]" in withMathematica { _ =>
    proveBy("b>0 -> \\exists d (d^2<=b^2 & <{x'=d}>x>=p())".asFormula, diffVar(1, 1::0::1::Nil)) shouldBe 'proved
  }

  it should "diff var flat flight progress [variable]" taggedAs IgnoreInBuildTest in withQE { _ =>
    proveBy("b>0 -> \\forall p \\exists d (d^2<=b^2 & <{x'=d}>x>=p)".asFormula, diffVar(1, 1::0::0::1::Nil)) shouldBe 'proved
  }

<<<<<<< HEAD
  "Continuous invariant generation" should "generate a simple invariant" in withMathematica { _ =>
    val problem = "x>-1 & -2*x > 1 & -2*y > 1 & y>=-1 ==> [{x'=y,y'=x^5 - x*y}] x+y<=1".asSequent

    InvariantGenerator.differentialInvariantCandidates(problem, SuccPos(0)) should contain theSameElementsInOrderAs(
      "x>-1".asFormula::"-2*x>1".asFormula::"-2*y>1".asFormula::"y>=-1".asFormula::
      "x^5+-1*x*y+-4*x^3*y<=0&y<=0".asFormula::"x^5+-1*x*y+-4*x^3*y<=0".asFormula::"y<=0".asFormula :: Nil)
  }

  it should "generate invariants for nonlinear benchmarks with Pegasus" taggedAs SlowTest in withMathematica { _ =>
    val entries = KeYmaeraXArchiveParser.parse(io.Source.fromInputStream(
      getClass.getResourceAsStream("/keymaerax-projects/benchmarks/nonlinear.kyx")).mkString)
    val annotatedInvariants: ConfigurableGenerator[Formula] = TactixLibrary.invGenerator match {
      case gen: ConfigurableGenerator[Formula] => gen
    }
    TactixLibrary.invGenerator = FixedGenerator(Nil)
    forEvery(Table(("Name", "Model"),
        entries.map(e => e.name -> e.model):_*).
        filter({ case (_, Imply(_, Box(_: ODESystem, _))) => true case _ => false })) {
      (name, model) =>
        println("\n" + name)
        val Imply(assumptions, succFml@Box(ode@ODESystem(_, q), _)) = model

        //@note the annotations in nonlinear.kyx are produced by Pegasus
        val invariants = InvariantGenerator.pegasusInvariants(
          Sequent(IndexedSeq(assumptions), IndexedSeq(succFml)), SuccPos(0))

        annotatedInvariants.products.get(ode) match {
          case Some(invs) =>
            invariants should contain theSameElementsInOrderAs invs
          case None =>
            //@note invariant generator did not produce an invariant before, not expected to produce one now. Test will
            // fail if invariant generator improves and finds an invariant.
            // In that case, add annotation to nonlinear.kyx.
            invariants shouldBe empty
        }
        println(name + " done")
    }
  }

  it should "fast-check invariants with LZZ" taggedAs SlowTest in withMathematica { tool =>
    Configuration.set(Configuration.Keys.PEGASUS_INVCHECK_TIMEOUT, "-1", saveToFile = false)

    val entries = KeYmaeraXArchiveParser.parse(io.Source.fromInputStream(
      getClass.getResourceAsStream("/keymaerax-projects/benchmarks/nonlinear.kyx")).mkString)
    val annotatedInvariants: ConfigurableGenerator[Formula] = TactixLibrary.invGenerator match {
      case gen: ConfigurableGenerator[Formula] => gen
    }

    forEvery(Table(("Name", "Model"),
        entries.map(e => e.name -> e.model):_*).
        filter({ case (_, Imply(_, Box(_: ODESystem, _))) => true case _ => false })) {
      (name, model) =>
        println("\n" + name)
        val Imply(_, Box(ode@ODESystem(_, q), _)) = model
        annotatedInvariants.products.get(ode) match {
          case Some(invs) => tool.lzzCheck(ode, invs.reduce(And)) shouldBe true
          case None => // no invariant to fast-check
        }
        println(name + " done")
    }
  }

  it should "consider constants when fast-checking invariants with LZZ" in withMathematica { tool =>
    Configuration.set(Configuration.Keys.PEGASUS_INVCHECK_TIMEOUT, "5", saveToFile = false)
    val entry = KeYmaeraXArchiveParser.getEntry("STTT Tutorial: Example 9a", io.Source.fromInputStream(
      getClass.getResourceAsStream("/keymaerax-projects/benchmarks/basic.kyx")).mkString).head

    a [MathematicaComputationAbortedException] should be thrownBy tool.lzzCheck(
      "{ x' = v, v' = -Kp()*(x-xr()) - Kd()*v }".asProgram.asInstanceOf[ODESystem],
      "5/4*(x-xr())^2 + (x-xr())*v/2 + v^2/4 < c()".asFormula)

    tool.lzzCheck(
      "{ x' = v, v' = -Kp()*(x-xr()) - Kd()*v }".asProgram.asInstanceOf[ODESystem],
      "c()>0 & Kp()=2 & Kd()=3 & 5/4*(x-xr())^2 + (x-xr())*v/2 + v^2/4 < c()".asFormula) shouldBe true

    proveBy(entry.model.asInstanceOf[Formula], implyR(1) & ODE(1)) shouldBe 'proved
  }

  it should "produce invariants that are provable with ODE" taggedAs SlowTest in withMathematica { _ =>
    Configuration.set(Configuration.Keys.ODE_TIMEOUT_FINALQE, "300", saveToFile = false)
    Configuration.set(Configuration.Keys.PEGASUS_INVCHECK_TIMEOUT, "60", saveToFile = false)

    val entries = KeYmaeraXArchiveParser.parse(io.Source.fromInputStream(
      getClass.getResourceAsStream("/keymaerax-projects/benchmarks/nonlinear.kyx")).mkString)
    forEvery(Table(("Name", "Model", "Tactic"), entries.
      filter(e => e.tactics.nonEmpty).
      map(e => (e.name, e.model, e.tactics.headOption.getOrElse("" -> TactixLibrary.auto)._2)): _*)) {
      (name, model, tactic) =>
        println("\n" + name + " with " + BellePrettyPrinter(tactic))
        failAfter(5 minutes) {
          proveBy(model.asInstanceOf[Formula], tactic) shouldBe 'proved
        }
        println(name + " done")
    }
  }

  it should "standalone test of pegasus + odeInvariant only" taggedAs SlowTest in withMathematica { _ =>
    Configuration.set(Configuration.Keys.ODE_TIMEOUT_FINALQE, "180", saveToFile = false)
    Configuration.set(Configuration.Keys.PEGASUS_INVGEN_TIMEOUT, "60", saveToFile = false)

    val entries = KeYmaeraXArchiveParser.parse(io.Source.fromInputStream(
      getClass.getResourceAsStream("/keymaerax-projects/benchmarks/nonlinear.kyx")).mkString)
    var generated = 0
    var success = 0
    var total = 0
    forEvery(Table(("Name", "Model", "Tactic"), entries.
      map(e => (e.name, e.model, e.tactics)): _*)) {
      (name, model, _) =>
        println("\n" + name + " " + model)
        try {
          failAfter(3 minutes) {
            total+=1
            try {
              val pr = proveBy(model.asInstanceOf[Formula], implyR(1) & odeInvariantAuto(1) & done)
              success+=1
              generated += 1
            }
            catch {
              case ex: BelleThrowable =>
                if(ex.getMessage.contains("Pegasus failed to generate an invariant"))
                  println("Pegasus did not generate an invariant")
                else {
                  println(ex.getMessage)
                  generated += 1
                }
            }
          }
          println(name + " done.")
          println("Total: "+total+" Generated: "+generated+" Proved: ",success)
        }
        catch {
          case ex: IllegalArgumentException =>
            println(name + " not of expected form")
        }
    }
    println("Total: "+total+" Generated: "+generated+" Proved: ",success)
  }
=======
>>>>>>> dc6f7784

  /**
    * Test cases for the Darboux ghost tactics
    */

  "ODE Darboux" should "prove equational darboux" in withQE { _ =>
    //(x+z)' = (x*A+B)(x+z)
    val seq = "x+z=0 ==> [{x'=(A*y+B()*x), z' = A*z*x+B()*z & y = x^2}] x+z=0".asSequent
    TactixLibrary.proveBy(seq, DifferentialTactics.dgDbx("x*A+B()".asTerm)(1)) shouldBe 'proved
  }

  it should "prove fractional darboux" in withQE { _ =>
    //(x+z)' = ((x*A+B)/z^2)(x+z), where z^2 > 0
    //assumes z^2 non-zero already in evol domain, or the ghost will report a singularity
    val seq = "x+z=0 ==> [{x'=(A*y+B()*x)/z^2, z' = (A*x+B())/z & y = x^2 & z^2 > 0}] x+z=0".asSequent
    TactixLibrary.proveBy(seq, DifferentialTactics.dgDbx("(x*A+B())/z^2".asTerm)(1)) shouldBe 'proved
  }

  it should "prove >= darboux" in withQE { _ =>
    //(x+z)' =  x^2 + z*x + x^2 >= x*(x+z)
    //Maybe this should leave open that the remainder is >= 0?
    val seq = "x+z>=0 ==> [{x'=x^2, z' = z*x+y & y = x^2}] x+z>=0".asSequent
    TactixLibrary.proveBy(seq, DifferentialTactics.dgDbx("x".asTerm)(1)) shouldBe 'proved
  }

  it should "auto-prove >= darboux" in withMathematica { _ =>
    //(x+z)' =  x^2 + z*x + x^2 >= x*(x+z)
    //Maybe this should leave open that the remainder is >= 0?
    val seq = "x+z>=0 ==> [{x'=x^2, z' = z*x+y & y = x^2}] x+z>=0".asSequent
    TactixLibrary.proveBy(seq, ODE(1)) shouldBe 'proved
  }

  it should "prove >= fractional darboux" in withQE { _ =>
    //(x+z)' =  (1/z^2)(x+z) + x^2 >= (1/z^2)(x+z)
    //Maybe this should leave open that the remainder is >= 0?
    val seq = "x+z>=0 ==> [{x'=1/z, z' = x/z^2 + y & z^2 > 0 & y = x^2}] x+z>=0".asSequent
    TactixLibrary.proveBy(seq, DifferentialTactics.dgDbx("1/z^2".asTerm)(1)) shouldBe 'proved
  }

  it should "prove < darboux" in withMathematica { _ =>
    //(x+z)' =  x^2 + z*x - x^2 <= x*(x+z)
    val seq = "x+z<0 ==> [{x'=x^2, z' = z*x+y & y = -x^2}] x+z<0".asSequent
    TactixLibrary.proveBy(seq, DifferentialTactics.dgDbx("x".asVariable)(1)) shouldBe 'proved
    TactixLibrary.proveBy(seq, DifferentialTactics.dgDbxAuto(1)) shouldBe 'proved
    TactixLibrary.proveBy(seq, ODE(1)) shouldBe 'proved
  }

  it should "automatically find equational darboux" in withMathematica { _ =>
    //(x+z)' = (x*A+B)(x+z)
    val seq = "x+z=0 ==> [{x'=(A*x^2+B()*x), z' = A*z*x+B()*z}] 0=-x-z".asSequent
    TactixLibrary.proveBy(seq, DifferentialTactics.dgDbxAuto(1)) shouldBe 'proved
    TactixLibrary.proveBy(seq, ODE(1)) shouldBe 'proved
  }

  it should "fail with evolution domain constraints" in withMathematica { _ =>
    //(x+z)' = (x*A+B)(x+z)
    val seq = "x+z=0 ==> [{x'=(A*y+B()*x), z'=A*z*x+B()*z & y=x^2}]x+z=0".asSequent
    val pr = TactixLibrary.proveBy(seq, Idioms.?(DifferentialTactics.dgDbxAuto(1)))
    pr should not be 'proved
    //The automatically generated remainder term goal is left open
    pr.subgoals.loneElement shouldBe "x+z=0 ==> [{x'=(A*y+B()*x), z'=A*z*x+B()*z & y=x^2}]x+z=0".asSequent
  }

  "ODE Barrier" should "prove a strict barrier certificate" in withMathematica { _ =>
    //This one doesn't actually need the full power of strict barriers because it's also an inequational dbx
    val seq = "-x<=0 ==> [{x'=100*x^4+y*x^3-x^2+x+c, c'=x+y+z & c > x}] -x<=0".asSequent
    TactixLibrary.proveBy(seq, DifferentialTactics.dgBarrier()(1)) shouldBe 'proved
    //TactixLibrary.proveBy(seq, ODE(1)) shouldBe 'proved
  }

  it should "prove a strict barrier certificate 1" in withMathematica {qeTool =>
    val seq = "(87*x^2)/200 - (7*x*y)/180 >= -(209*y^2)/1080 + 10 ==> [{x'=(5*x)/4 - (5*y)/6, y'=(9*x)/4 + (5*y)/2}] (87*x^2)/200 - (7*x*y)/180>= -(209*y^2)/1080 + 10 ".asSequent
    TactixLibrary.proveBy(seq, DifferentialTactics.dgBarrier(Some(qeTool))(1)) shouldBe 'proved
    //TactixLibrary.proveBy(seq, ODE(1)) shouldBe 'proved
  }

  it should "prove a strict barrier certificate 2" in withMathematica {qeTool =>
    val seq = "(23*x^2)/11 + (34*x*y)/11 + (271*y^2)/66 - 5 <= 0 ==> [{x'=(x/2) + (7*y)/3 , y'=-x - y}] (23*x^2)/11 + (34*x*y)/11 + (271*y^2)/66 - 5<=0".asSequent
    TactixLibrary.proveBy(seq, DifferentialTactics.dgBarrier(Some(qeTool))(1)) shouldBe 'proved
    //TactixLibrary.proveBy(seq, ODE(1)) shouldBe 'proved
  }

  "DConstV" should "extend domain constraint with const assumptions" in withMathematica {_ =>
    val seq = "f()>0 , v>0, a>0, b>0, <{x'=c+f()}> x>0, c<0 ==> z=1, a>0, [{v'=a+b,x'=y+f() & x>=v | x>=5}]v>0, x=5, y=1".asSequent
    val pr = TactixLibrary.proveBy(seq,DifferentialTactics.DconstV(3) & DifferentialTactics.DconstV(-5))
    pr.subgoals.loneElement shouldBe
      "f()>0, v>0, a>0, b>0, <{x'=c+f()&f()>0&c < 0&true}>x>0, c < 0 ==> z=1, a>0, [{v'=a+b,x'=y+f()&f()>0&a>0&b>0&(x>=v|x>=5)}]v>0, x=5, y=1".asSequent
  }

  "domSimplify" should "simplify box succedent with domain constraint" in withMathematica {_ =>
    val seq = "==> a<0,[{x'=1 & f()>0 & b<0}](b<0 & f()>1)".asSequent
    val pr = TactixLibrary.proveBy(seq,DifferentialTactics.domSimplify(2))
    println(pr)
    pr.subgoals.loneElement shouldBe
    "==>  a < 0, [{x'=1&f()>0&b < 0}]f()>1".asSequent
  }

  it should "correctly handle reordering of domain constraints" in withMathematica {_ =>
    val seq = "==> a<0,[{x'=1 & ((d = 0 & c > 0 | a < 0 & (a >0 & b>0) & c>0) & (b<0 & (f()>0 | b>=0)))}](b<0 & f()>1)".asSequent
    val pr = TactixLibrary.proveBy(seq,DifferentialTactics.domSimplify(2))
    println(pr)
    pr.subgoals.loneElement shouldBe
      "==>  a < 0, [{x'=1&((d = 0 & c > 0 | a < 0 & (a >0 & b>0) & c>0) & (b<0 & (f()>0 | b>=0)))}]f()>1".asSequent
  }
}<|MERGE_RESOLUTION|>--- conflicted
+++ resolved
@@ -1389,147 +1389,6 @@
     proveBy("b>0 -> \\forall p \\exists d (d^2<=b^2 & <{x'=d}>x>=p)".asFormula, diffVar(1, 1::0::0::1::Nil)) shouldBe 'proved
   }
 
-<<<<<<< HEAD
-  "Continuous invariant generation" should "generate a simple invariant" in withMathematica { _ =>
-    val problem = "x>-1 & -2*x > 1 & -2*y > 1 & y>=-1 ==> [{x'=y,y'=x^5 - x*y}] x+y<=1".asSequent
-
-    InvariantGenerator.differentialInvariantCandidates(problem, SuccPos(0)) should contain theSameElementsInOrderAs(
-      "x>-1".asFormula::"-2*x>1".asFormula::"-2*y>1".asFormula::"y>=-1".asFormula::
-      "x^5+-1*x*y+-4*x^3*y<=0&y<=0".asFormula::"x^5+-1*x*y+-4*x^3*y<=0".asFormula::"y<=0".asFormula :: Nil)
-  }
-
-  it should "generate invariants for nonlinear benchmarks with Pegasus" taggedAs SlowTest in withMathematica { _ =>
-    val entries = KeYmaeraXArchiveParser.parse(io.Source.fromInputStream(
-      getClass.getResourceAsStream("/keymaerax-projects/benchmarks/nonlinear.kyx")).mkString)
-    val annotatedInvariants: ConfigurableGenerator[Formula] = TactixLibrary.invGenerator match {
-      case gen: ConfigurableGenerator[Formula] => gen
-    }
-    TactixLibrary.invGenerator = FixedGenerator(Nil)
-    forEvery(Table(("Name", "Model"),
-        entries.map(e => e.name -> e.model):_*).
-        filter({ case (_, Imply(_, Box(_: ODESystem, _))) => true case _ => false })) {
-      (name, model) =>
-        println("\n" + name)
-        val Imply(assumptions, succFml@Box(ode@ODESystem(_, q), _)) = model
-
-        //@note the annotations in nonlinear.kyx are produced by Pegasus
-        val invariants = InvariantGenerator.pegasusInvariants(
-          Sequent(IndexedSeq(assumptions), IndexedSeq(succFml)), SuccPos(0))
-
-        annotatedInvariants.products.get(ode) match {
-          case Some(invs) =>
-            invariants should contain theSameElementsInOrderAs invs
-          case None =>
-            //@note invariant generator did not produce an invariant before, not expected to produce one now. Test will
-            // fail if invariant generator improves and finds an invariant.
-            // In that case, add annotation to nonlinear.kyx.
-            invariants shouldBe empty
-        }
-        println(name + " done")
-    }
-  }
-
-  it should "fast-check invariants with LZZ" taggedAs SlowTest in withMathematica { tool =>
-    Configuration.set(Configuration.Keys.PEGASUS_INVCHECK_TIMEOUT, "-1", saveToFile = false)
-
-    val entries = KeYmaeraXArchiveParser.parse(io.Source.fromInputStream(
-      getClass.getResourceAsStream("/keymaerax-projects/benchmarks/nonlinear.kyx")).mkString)
-    val annotatedInvariants: ConfigurableGenerator[Formula] = TactixLibrary.invGenerator match {
-      case gen: ConfigurableGenerator[Formula] => gen
-    }
-
-    forEvery(Table(("Name", "Model"),
-        entries.map(e => e.name -> e.model):_*).
-        filter({ case (_, Imply(_, Box(_: ODESystem, _))) => true case _ => false })) {
-      (name, model) =>
-        println("\n" + name)
-        val Imply(_, Box(ode@ODESystem(_, q), _)) = model
-        annotatedInvariants.products.get(ode) match {
-          case Some(invs) => tool.lzzCheck(ode, invs.reduce(And)) shouldBe true
-          case None => // no invariant to fast-check
-        }
-        println(name + " done")
-    }
-  }
-
-  it should "consider constants when fast-checking invariants with LZZ" in withMathematica { tool =>
-    Configuration.set(Configuration.Keys.PEGASUS_INVCHECK_TIMEOUT, "5", saveToFile = false)
-    val entry = KeYmaeraXArchiveParser.getEntry("STTT Tutorial: Example 9a", io.Source.fromInputStream(
-      getClass.getResourceAsStream("/keymaerax-projects/benchmarks/basic.kyx")).mkString).head
-
-    a [MathematicaComputationAbortedException] should be thrownBy tool.lzzCheck(
-      "{ x' = v, v' = -Kp()*(x-xr()) - Kd()*v }".asProgram.asInstanceOf[ODESystem],
-      "5/4*(x-xr())^2 + (x-xr())*v/2 + v^2/4 < c()".asFormula)
-
-    tool.lzzCheck(
-      "{ x' = v, v' = -Kp()*(x-xr()) - Kd()*v }".asProgram.asInstanceOf[ODESystem],
-      "c()>0 & Kp()=2 & Kd()=3 & 5/4*(x-xr())^2 + (x-xr())*v/2 + v^2/4 < c()".asFormula) shouldBe true
-
-    proveBy(entry.model.asInstanceOf[Formula], implyR(1) & ODE(1)) shouldBe 'proved
-  }
-
-  it should "produce invariants that are provable with ODE" taggedAs SlowTest in withMathematica { _ =>
-    Configuration.set(Configuration.Keys.ODE_TIMEOUT_FINALQE, "300", saveToFile = false)
-    Configuration.set(Configuration.Keys.PEGASUS_INVCHECK_TIMEOUT, "60", saveToFile = false)
-
-    val entries = KeYmaeraXArchiveParser.parse(io.Source.fromInputStream(
-      getClass.getResourceAsStream("/keymaerax-projects/benchmarks/nonlinear.kyx")).mkString)
-    forEvery(Table(("Name", "Model", "Tactic"), entries.
-      filter(e => e.tactics.nonEmpty).
-      map(e => (e.name, e.model, e.tactics.headOption.getOrElse("" -> TactixLibrary.auto)._2)): _*)) {
-      (name, model, tactic) =>
-        println("\n" + name + " with " + BellePrettyPrinter(tactic))
-        failAfter(5 minutes) {
-          proveBy(model.asInstanceOf[Formula], tactic) shouldBe 'proved
-        }
-        println(name + " done")
-    }
-  }
-
-  it should "standalone test of pegasus + odeInvariant only" taggedAs SlowTest in withMathematica { _ =>
-    Configuration.set(Configuration.Keys.ODE_TIMEOUT_FINALQE, "180", saveToFile = false)
-    Configuration.set(Configuration.Keys.PEGASUS_INVGEN_TIMEOUT, "60", saveToFile = false)
-
-    val entries = KeYmaeraXArchiveParser.parse(io.Source.fromInputStream(
-      getClass.getResourceAsStream("/keymaerax-projects/benchmarks/nonlinear.kyx")).mkString)
-    var generated = 0
-    var success = 0
-    var total = 0
-    forEvery(Table(("Name", "Model", "Tactic"), entries.
-      map(e => (e.name, e.model, e.tactics)): _*)) {
-      (name, model, _) =>
-        println("\n" + name + " " + model)
-        try {
-          failAfter(3 minutes) {
-            total+=1
-            try {
-              val pr = proveBy(model.asInstanceOf[Formula], implyR(1) & odeInvariantAuto(1) & done)
-              success+=1
-              generated += 1
-            }
-            catch {
-              case ex: BelleThrowable =>
-                if(ex.getMessage.contains("Pegasus failed to generate an invariant"))
-                  println("Pegasus did not generate an invariant")
-                else {
-                  println(ex.getMessage)
-                  generated += 1
-                }
-            }
-          }
-          println(name + " done.")
-          println("Total: "+total+" Generated: "+generated+" Proved: ",success)
-        }
-        catch {
-          case ex: IllegalArgumentException =>
-            println(name + " not of expected form")
-        }
-    }
-    println("Total: "+total+" Generated: "+generated+" Proved: ",success)
-  }
-=======
->>>>>>> dc6f7784
-
   /**
     * Test cases for the Darboux ghost tactics
     */
