--- conflicted
+++ resolved
@@ -563,10 +563,9 @@
 
     result.subgoals should have size 2
     result.subgoals.head.ante shouldBe empty
-<<<<<<< HEAD
-    result.subgoals.head.succ should contain only "[x:=3;][{x'=2 & true & x>0}]x>=0".asFormula
+    result.subgoals.head.succ should contain theSameElementsAs List("[x:=3;][{x'=2 & true & x>0}]x>=0".asFormula)
     result.subgoals.last.ante shouldBe empty
-    result.subgoals.last.succ should contain only "[x:=3;][{x'=2}]x>0".asFormula
+    result.subgoals.last.succ should contain theSameElementsAs List("[x:=3;][{x'=2}]x>0".asFormula)
   }
 
   it should "work in context 2" in withMathematica { qeTool =>
@@ -574,9 +573,9 @@
 
     result.subgoals should have size 2
     result.subgoals.head.ante shouldBe empty
-    result.subgoals.head.succ should contain only "[z:=1;][y:=2;][x:=3;][{x'=2 & true & x>0}]x>=0".asFormula
+    result.subgoals.head.succ should contain theSameElementsAs List("[z:=1;][y:=2;][x:=3;][{x'=2 & true & x>0}]x>=0".asFormula)
     result.subgoals.last.ante shouldBe empty
-    result.subgoals.last.succ should contain only "[z:=1;][y:=2;][x:=3;][{x'=2}]x>0".asFormula
+    result.subgoals.last.succ should contain theSameElementsAs List("[z:=1;][y:=2;][x:=3;][{x'=2}]x>0".asFormula)
   }
 
   it should "work in context 3" in withMathematica { qeTool =>
@@ -584,9 +583,9 @@
 
     result.subgoals should have size 2
     result.subgoals.head.ante shouldBe empty
-    result.subgoals.head.succ should contain only "a>1 -> [z:=1;][y:=2;][x:=3;][{x'=2 & true & x>0}]x>=0".asFormula
+    result.subgoals.head.succ should contain theSameElementsAs List("a>1 -> [z:=1;][y:=2;][x:=3;][{x'=2 & true & x>0}]x>=0".asFormula)
     result.subgoals.last.ante shouldBe empty
-    result.subgoals.last.succ should contain only "a>1 -> [z:=1;][y:=2;][x:=3;][{x'=2}]x>0".asFormula
+    result.subgoals.last.succ should contain theSameElementsAs List("a>1 -> [z:=1;][y:=2;][x:=3;][{x'=2}]x>0".asFormula)
   }
 
   it should "work in context 4" in withMathematica { qeTool =>
@@ -594,9 +593,9 @@
 
     result.subgoals should have size 2
     result.subgoals.head.ante shouldBe empty
-    result.subgoals.head.succ should contain only "a>1 -> b=2|([z:=1;][y:=2;][x:=3;][{x'=2 & true & x>0}]x>=0 | c<3)".asFormula
+    result.subgoals.head.succ should contain theSameElementsAs List("a>1 -> b=2|([z:=1;][y:=2;][x:=3;][{x'=2 & true & x>0}]x>=0 | c<3)".asFormula)
     result.subgoals.last.ante shouldBe empty
-    result.subgoals.last.succ should contain only "a>1 -> b=2|([z:=1;][y:=2;][x:=3;][{x'=2}]x>0 | c<3)".asFormula
+    result.subgoals.last.succ should contain theSameElementsAs List("a>1 -> b=2|([z:=1;][y:=2;][x:=3;][{x'=2}]x>0 | c<3)".asFormula)
   }
 
   it should "work in context 5" in withMathematica { qeTool =>
@@ -604,9 +603,9 @@
 
     result.subgoals should have size 2
     result.subgoals.head.ante shouldBe empty
-    result.subgoals.head.succ should contain only "a>1  & [{x'=2 & true & x>0}]x>=0".asFormula
+    result.subgoals.head.succ should contain theSameElementsAs List("a>1  & [{x'=2 & true & x>0}]x>=0".asFormula)
     result.subgoals.last.ante shouldBe empty
-    result.subgoals.last.succ should contain only "a>1 & [{x'=2}]x>0".asFormula
+    result.subgoals.last.succ should contain theSameElementsAs List("a>1 & [{x'=2}]x>0".asFormula)
   }
 
   it should "work in context 6" in withMathematica { qeTool =>
@@ -614,14 +613,9 @@
 
     result.subgoals should have size 2
     result.subgoals.head.ante shouldBe empty
-    result.subgoals.head.succ should contain only "a>1 -> b=2 & (c<3|[z:=1;][y:=2;][x:=3;][{x'=2 & true & x>0}]x>=0) & d=4".asFormula
+    result.subgoals.head.succ should contain theSameElementsAs List("a>1 -> b=2 & (c<3|[z:=1;][y:=2;][x:=3;][{x'=2 & true & x>0}]x>=0) & d=4".asFormula)
     result.subgoals.last.ante shouldBe empty
-    result.subgoals.last.succ should contain only "a>1 -> b=2 & (c<3|[z:=1;][y:=2;][x:=3;][{x'=2}]x>0) & d=4".asFormula
-=======
-    result.subgoals.head.succ should contain theSameElementsAs List("[x:=3;][{x'=2}]x>0".asFormula)
-    result.subgoals(1).ante shouldBe empty
-    result.subgoals(1).succ should contain theSameElementsAs List("[x:=3;][{x'=2 & true & x>0}]x>=0".asFormula)
->>>>>>> c2ff44e1
+    result.subgoals.last.succ should contain theSameElementsAs List("a>1 -> b=2 & (c<3|[z:=1;][y:=2;][x:=3;][{x'=2}]x>0) & d=4".asFormula)
   }
 
   "diffCut" should "cut in a simple formula" in withMathematica { qeTool =>
