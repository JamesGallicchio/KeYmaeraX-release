--- conflicted
+++ resolved
@@ -801,15 +801,12 @@
     simulate              ::
     pruneBelow            ::
     dashInfo              ::
-<<<<<<< HEAD
     modelplex             ::
     modelplexMandatoryVars::
-=======
     exportSequent         ::
     exportFormula         ::
     logoff                ::
     // DO NOT ADD ANYTHING AFTER LOGOFF!
->>>>>>> 99035983
     Nil
 
   val sessionRoutes : List[routing.Route] = partialSessionRoutes.map(routeForSession => optionalHeaderValueByName("x-session-token") {
