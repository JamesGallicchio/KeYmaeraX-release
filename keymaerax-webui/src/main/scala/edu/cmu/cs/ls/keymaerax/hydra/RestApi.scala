/**
* Copyright (c) Carnegie Mellon University.
* See LICENSE.txt for the conditions of this license.
*/
package edu.cmu.cs.ls.keymaerax.hydra

import java.security.SecureRandom
import java.util.{Calendar, Date}

import _root_.edu.cmu.cs.ls.keymaerax.btactics.DerivationInfo
import akka.event.slf4j.SLF4JLogging
import edu.cmu.cs.ls.keymaerax.bellerophon._
import edu.cmu.cs.ls.keymaerax.parser.StringConverter._
import akka.actor.Actor
import spray.http.CacheDirectives.{`max-age`, `no-cache`}
import spray.http.HttpHeaders.`Cache-Control`
import spray.routing._
import spray.http._
import spray.json._
import spray.routing
import spray.util.LoggingContext
import spray.http.StatusCodes.{Unauthorized, Forbidden}

import scala.language.postfixOps

class RestApiActor extends Actor with RestApi {
  implicit def eh(implicit log: LoggingContext) = ExceptionHandler {
    case e: Throwable => ctx =>
      val errorJson: String = new ErrorResponse(e.getMessage, e).getJson.prettyPrint
      log.error(e, s"Request '${ctx.request.uri}' resulted in uncaught exception", ctx.request)
      ctx.complete(StatusCodes.InternalServerError, errorJson)
  }

  def actorRefFactory = context

  //Note: separating the actor and router allows testing of the router without
  //spinning up an actor.
  def receive = runRoute(myRoute)

}

/**
 * RestApi is the API router. See README.md for a description of the API.
 */
trait RestApi extends HttpService with SLF4JLogging {
  val database = DBAbstractionObj.defaultDatabase //SQLite //Not sure when or where to create this... (should be part of Boot?)

  //////////////////////////////////////////////////////////////////////////////////////////////////////////////////////
  // Helper Methods
  //////////////////////////////////////////////////////////////////////////////////////////////////////////////////////

  private def getUserFromUserIdCookieContent(userIdContent : String):String = userIdContent //for now...

  private def getFileContentsFromFormData(item : BodyPart) : String = {
    val entity = item.entity
    val headers = item.headers
    val content = item.entity.data.asString

    //Just FYI here's how you get the content type...
    val contentType = headers.find(h => h.is("content-type")).get.value

    content
  }

  private def getFileNameFromFormData(item:BodyPart) : String = {
    item.headers.find(h => h.is("content-disposition")).get.value.split("filename=").last
  }

  /**
    * Turn off all caching.
    *
    * @note A hosted version of the server should probably turn this off.
    * */
  private def completeWithoutCache(response: String) =
    respondWithHeader(`Cache-Control`(Seq(`no-cache`, `max-age`(0)))) {
      super.complete(response)
    }

  private def completeRequest(r: Request, t: SessionToken) = t match {
    case NewlyExpiredToken(_) => complete(Unauthorized, Nil, s"Session $t expired")
    case _ =>
      if (r.permission(t)) complete(standardCompletion(r, t))
      else complete(Forbidden, Nil, s"Permission to this resource (${r.getClass.getCanonicalName}) is denied for session $t")
  }

  private def standardCompletion(r: Request, t: SessionToken): String = t match {
    case NewlyExpiredToken(_) => throw new AssertionError("Expired tokens are not standard request completions, use completeRequest instead")
    case _ =>
      val responses = r.getResultingResponses(t)
      completeResponse(responses)
  }

  /** @note you probably don't actually want to use this. Use standardCompletion instead. */
  private def completeResponse(responses: List[Response]): String = {
    //@note log all error responses
    responses.foreach({
      case e: ErrorResponse => log.warn("Error response details: " + e.msg, e.exn)
      case _ => /* nothing to do */
    })

    responses match {
      case hd :: Nil => hd.getJson.prettyPrint
      case _         => JsArray(responses.map(_.getJson):_*).prettyPrint
    }
  }


  //////////////////////////////////////////////////////////////////////////////////////////////////////////////////////
  // Begin Routing
  //////////////////////////////////////////////////////////////////////////////////////////////////////////////////////

  //Some common partials.
  val userPrefix = pathPrefix("user" / Segment)

  val denied = path("private" / "KeyStore.jks") { get { getFromResource("index_bootstrap.html") } }

  //The static directory.
  val staticRoute =
    pathPrefix("") { get {
      respondWithHeader(`Cache-Control`(Seq(`no-cache`, `max-age`(0)))) {
        getFromResourceDirectory("")
      }
    }}
  val homePage = path("") { get {
    respondWithHeader(`Cache-Control`(Seq(`no-cache`, `max-age`(0)))) {
      getFromResource("index_bootstrap.html")
    }
  }}


  //////////////////////////////////////////////////////////////////////////////////////////////////////////////////////
  // Users
  //////////////////////////////////////////////////////////////////////////////////////////////////////////////////////
  val users = pathPrefix("user" / Segment / Segment) { (username, password) => {
    implicit val sessionUser = None
    pathEnd {
      get {
        val request = new LoginRequest(database,username,password)
        completeRequest(request, EmptyToken())
      } ~
      post {
        val request = new CreateUserRequest(database, username, password)
        completeRequest(request, EmptyToken())
      }
    }
  }}

  //////////////////////////////////////////////////////////////////////////////////////////////////////////////////////
  // Models
  //////////////////////////////////////////////////////////////////////////////////////////////////////////////////////

  // FYI to get cookies do this:
  val cookie_echo = pathPrefix("cookie_echo" / Segment) { cookieName => cookie(cookieName) { cookieValue => {
    complete(cookieName + ": " + cookieValue.content)
  }}}

  // GET /models/user returns a list of all models belonging to this user. The cookie must be set.
  val modelList = (t : SessionToken) => pathPrefix("models" / "users" / Segment) {userId => { pathEnd { get {
    val request = new GetModelListRequest(database, userId)
    completeRequest(request, t)
  }}}}

  //POST /users/<user id>/model/< name >/< keyFile >
  val userModel = (t : SessionToken) => userPrefix {userId => {pathPrefix("model" / Segment) {modelNameOrId => {pathEnd {
    post {
      entity(as[MultipartFormData]) { formData => {
        if(formData.fields.length > 1) ??? //should only have a single file.
        val data = formData.fields.last
        val contents = getFileContentsFromFormData(data)
        val request = new CreateModelRequest(database, userId, modelNameOrId, contents)
        completeRequest(request, t)
      }}
    } ~
    get {
      val request = new GetModelRequest(database, userId, modelNameOrId)
      completeRequest(request, t)
    }
  }}}}}

  val deleteModel = (t : SessionToken) => userPrefix {userId => pathPrefix("model" / Segment / "delete") { modelId => pathEnd {
    post {
      val r = new DeleteModelRequest(database, userId, modelId)
      completeRequest(r, t)
    }
  }}}

  val deleteProof = (t : SessionToken) => userPrefix {userId => pathPrefix("proof" / Segment / "delete") { proofId => pathEnd {
    post {
      val r = new DeleteProofRequest(database, userId, proofId)
      completeRequest(r, t)
    }
  }}}

  val modelplex = userPrefix {userId => pathPrefix("model" / Segment / "modelplex" / "generate" / Segment) { (modelId, monitorKind) => pathEnd {
    get {
      parameters('vars.as[String] ?) { vars => {
        val theVars: List[String] = vars match {
          case Some(v) => v.parseJson match {
            case a: JsArray => a.elements.map({ case JsString(s) => s}).toList
          }
          case None => List.empty
        }
        val r = new ModelPlexRequest(database, userId, modelId, monitorKind, theVars)
        complete(standardCompletion(r))
    }}}
  }}}

  val modelplexMandatoryVars = userPrefix {userId => pathPrefix("model" / Segment / "modelplex" / "mandatoryVars") { modelId => pathEnd {
    get {
      val r = new ModelPlexMandatoryVarsRequest(database, userId, modelId)
      complete(standardCompletion(r))
    }
  }}}

  //Because apparently FTP > modern web.
  val userModel2 = (t : SessionToken) => userPrefix {userId => {pathPrefix("modeltextupload" / Segment) {modelNameOrId =>
  {pathEnd {
    post {
      entity(as[String]) { contents => {
        val request = new CreateModelRequest(database, userId, modelNameOrId, contents)
        completeRequest(request, t)
      }}}}}}}}

  val modelTactic = (t : SessionToken) => path("user" / Segment / "model" / Segment / "tactic") { (userId, modelId) => pathEnd {
    get {
      val request = new GetModelTacticRequest(database, userId, modelId)
      completeRequest(request, t)
    }
  }}

  val extractTactic = (t : SessionToken) => path("proofs" / "user" / Segment / Segment / "extract") { (userId, proofId) => { pathEnd {
    get {
      val request = new ExtractTacticRequest(database, proofId)
      completeRequest(request, t)
    }
  }}}

  //////////////////////////////////////////////////////////////////////////////////////////////////////////////////////
  // Proofs
  //////////////////////////////////////////////////////////////////////////////////////////////////////////////////////

  val createProof = (t: SessionToken) => path("models" / "users" / Segment / "model" / Segment / "createProof") { (userId, modelId) => { pathEnd {
    post {
      entity(as[String]) { x => {
        val obj = x.parseJson
        val proofName        = obj.asJsObject.getFields("proofName").last.asInstanceOf[JsString].value
        val proofDescription = obj.asJsObject.getFields("proofDescription").last.asInstanceOf[JsString].value
        val request = new CreateProofRequest(database, userId, modelId, proofName, proofDescription)
        completeRequest(request, t)
      }}
    }
  }}}

  val proofListForModel = (t: SessionToken) => path("models" / "users" / Segment / "model" / Segment / "proofs") { (userId, modelId) => { pathEnd {
    get {
      val request = new ProofsForModelRequest(database, userId, modelId)
      completeRequest(request, t)
    }
  }}}

  val proofList = (t: SessionToken) => path("models" / "users" / Segment / "proofs") { (userId) => { pathEnd {
    get {
      val request = new ProofsForUserRequest(database, userId)
      completeRequest(request, t)
    }
  }}}

  val openProof = (t : SessionToken) => path("proofs" / "user" / Segment / Segment) { (userId, proofId) => { pathEnd {
    get {
      val request = new OpenProofRequest(database, userId, proofId)
      completeRequest(request, t)
    }
  }}}

  val dashInfo = (t : SessionToken) => path("users" / Segment / "dashinfo") { userId => pathEnd {
    get {
      val request = new DashInfoRequest(database, userId)
      completeRequest(request, t)
    }
  }}

  val proofTasksNew = (t : SessionToken) => path("proofs" / "user" / Segment / Segment / "agendaawesome") { (userId, proofId) => { pathEnd {
    get {
      val request = new GetAgendaAwesomeRequest(database, userId, proofId)
      completeRequest(request, t)
    }
  }}}

  val proofTasksParent = (t : SessionToken) => path("proofs" / "user" / Segment / Segment / Segment / "parent") { (userId, proofId, nodeId) => { pathEnd {
    get {
      val request = new ProofTaskParentRequest(database, userId, proofId, nodeId)
      completeRequest(request, t)
    }
  }}}

  val proofTasksPathAll = (t : SessionToken) => path("proofs" / "user" / Segment / Segment / Segment / "pathall") { (userId, proofId, nodeId) => { pathEnd {
    get {
      val request = new GetPathAllRequest(database, userId, proofId, nodeId)
      completeRequest(request, t)
    }
  }}}

  val proofTasksBranchRoot = (t : SessionToken) => path("proofs" / "user" / Segment / Segment / Segment / "branchroot") { (userId, proofId, nodeId) => { pathEnd {
    get {
      val request = new GetBranchRootRequest(database, userId, proofId, nodeId)
      completeRequest(request, t)
    }
  }}}

  /* Strictly positive position = SuccPosition, strictly negative = AntePosition, 0 not used */
  def parseFormulaId(id:String): Position = {
    val (idx :: inExprs) = id.split(',').toList.map({case str => str.toInt})
    try { Position(idx, inExprs) }
    catch {
      case e: IllegalArgumentException =>
        throw new Exception("Invalid formulaId " + id + " in axiomList").initCause(e)
    }
  }

  val axiomList = (t : SessionToken) => path("proofs" / "user" / Segment / Segment / Segment / Segment / "list") { (userId, proofId, nodeId, formulaId) => { pathEnd {
    get {
      val request = new GetApplicableAxiomsRequest(database, userId, proofId, nodeId, parseFormulaId(formulaId))
      completeRequest(request, t)
    }
  }}}

  val twoPosList = (t : SessionToken) => path("proofs" / "user" / Segment / Segment / Segment / Segment / Segment / "twoposlist") { (userId, proofId, nodeId, fml1Id, fml2Id) => { pathEnd {
    get {
      val request = new GetApplicableTwoPosTacticsRequest(database, userId, proofId, nodeId, parseFormulaId(fml1Id), parseFormulaId(fml2Id))
      completeRequest(request, t)
    }
  }}}

  val derivationInfo = (t : SessionToken) => path("proofs" / "user" / Segment / Segment / Segment / "derivationInfos" / Segment) { (userId, proofId, nodeId, axiomId) => { pathEnd {
    get {
      val request = new GetDerivationInfoRequest(database, userId, proofId, nodeId, axiomId)
      completeRequest(request, t)
    }
  }}}

  val doAt = (t : SessionToken) => path("proofs" / "user" / Segment / Segment / Segment / Segment / "doAt" / Segment) { (userId, proofId, nodeId, formulaId, tacticId) => { pathEnd {
    get {
      val request = new RunBelleTermRequest(database, userId, proofId, nodeId, tacticId, Some(Fixed(parseFormulaId(formulaId))))
      completeRequest(request, t)
    }}
  }}

  val doInputAt = (t : SessionToken) => path("proofs" / "user" / Segment / Segment / Segment / Segment / "doInputAt" / Segment) { (userId, proofId, nodeId, formulaId, tacticId) => { pathEnd {
    post {
      entity(as[String]) { params => {
        val info = DerivationInfo(tacticId)
        val expectedInputs = info.inputs
        // Input has format [{"type":"formula","param":"j(x)","value":"v >= 0"}]
        val paramArray = JsonParser(params).asInstanceOf[JsArray]
        val inputs =
          paramArray.elements.map({case elem =>
            val obj = elem.asJsObject()
            val paramName = obj.getFields("param").head.asInstanceOf[JsString].value
            val paramValue = obj.getFields("value").head.asInstanceOf[JsString].value
            val paramInfo = expectedInputs.find{case spec => spec.name == paramName}
            BelleTermInput(paramValue, paramInfo)
          })
        val request = new RunBelleTermRequest(database, userId, proofId, nodeId, tacticId, Some(Fixed(parseFormulaId(formulaId))), None, inputs.toList)
        completeRequest(request, t)
      }
    }}
  }}}

  val doTwoPosAt = (t : SessionToken) => path("proofs" / "user" / Segment / Segment / Segment / Segment / Segment / "doAt" / Segment) { (userId, proofId, nodeId, fml1Id, fml2Id, tacticId) => { pathEnd {
    get {
      val request = new RunBelleTermRequest(database, userId, proofId, nodeId, tacticId,
        Some(Fixed(parseFormulaId(fml1Id))), Some(Fixed(parseFormulaId(fml2Id))))
      completeRequest(request, t)
    }}
  }}

  val doTactic = (t : SessionToken) => path("proofs" / "user" / Segment / Segment / Segment / "do" / Segment) { (userId, proofId, nodeId, tacticId) => { pathEnd {
    get {
      val request = new RunBelleTermRequest(database, userId, proofId, nodeId, tacticId, None)
      completeRequest(request, t)
    }}
  }}

  val doInputTactic = (t : SessionToken) => path("proofs" / "user" / Segment / Segment / Segment / "doInput" / Segment) { (userId, proofId, nodeId, tacticId) => { pathEnd {
    post {
      entity(as[String]) { params => {
        val info = DerivationInfo(tacticId)
        val expectedInputs = info.inputs
        // Input has format [{"type":"formula","param":"j(x)","value":"v >= 0"}]
        val paramArray = JsonParser(params).asInstanceOf[JsArray]
        val inputs =
          paramArray.elements.map({case elem =>
            val obj = elem.asJsObject()
            val paramName = obj.getFields("param").head.asInstanceOf[JsString].value
            val paramValue = obj.getFields("value").head.asInstanceOf[JsString].value
            val paramInfo = expectedInputs.find{case spec => spec.name == paramName}
            BelleTermInput(paramValue, paramInfo)
          })
        val request = new RunBelleTermRequest(database, userId, proofId, nodeId, tacticId, None, None, inputs.toList)
        completeRequest(request, t)
      }
      }}
  }}}

  val doCustomTactic = (t : SessionToken) => path("proofs" / "user" / Segment / Segment / Segment / "doCustomTactic") { (userId, proofId, nodeId) => { pathEnd {
    post {
      entity(as[String]) { tactic => {
        val request = new RunBelleTermRequest(database, userId, proofId, nodeId, tactic, None, consultAxiomInfo=false)
        completeRequest(request, t)
      }}
    }}
  }}

  val doSearch = (t : SessionToken) => path("proofs" / "user" / Segment / Segment / Segment / "doSearch" / Segment / Segment) { (userId, proofId, goalId, where, tacticId) => { pathEnd {
    get {
      val pos = where match {
        case "R" => Find.FindR(0, None)
        case "L" => Find.FindL(0, None)
        case loc => throw new IllegalArgumentException("Unknown position locator " + loc)
      }
      val request = new RunBelleTermRequest(database, userId, proofId, goalId, tacticId, Some(pos))
      completeRequest(request, t)
    } ~
    post {
      entity(as[String]) { params => {
        val info = DerivationInfo(tacticId)
        val expectedInputs = info.inputs
        // Input has format [{"type":"formula","param":"j(x)","value":"v >= 0"}]
        val paramArray = JsonParser(params).asInstanceOf[JsArray]
        val inputs =
          paramArray.elements.map({case elem =>
            val obj = elem.asJsObject()
            val paramName = obj.getFields("param").head.asInstanceOf[JsString].value
            val paramValue = obj.getFields("value").head.asInstanceOf[JsString].value
            val paramInfo = expectedInputs.find{case spec => spec.name == paramName}
            BelleTermInput(paramValue, paramInfo)
          })
        val pos = where match {
          case "R" => Find.FindR(0, None)
          case "L" => Find.FindL(0, None)
          case loc => throw new IllegalArgumentException("Unknown position locator " + loc)
        }
        val request = new RunBelleTermRequest(database, userId, proofId, goalId, tacticId, Some(pos), None, inputs.toList)
        completeRequest(request, t)
      }
      }}
    }
  }}

  val taskStatus = (t : SessionToken) => path("proofs" / "user" / Segment / Segment / Segment / Segment / "status") { (userId, proofId, nodeId, taskId) => { pathEnd {
    get {
      val request = new TaskStatusRequest(database, userId, proofId, nodeId, taskId)
      completeRequest(request, t)
    }}
  }}

  val taskResult = (t : SessionToken) => path("proofs" / "user" / Segment / Segment / Segment / Segment / "result") { (userId, proofId, nodeId, taskId) => { pathEnd {
    get {
      val request = new TaskResultRequest(database, userId, proofId, nodeId, taskId)
      completeRequest(request, t)
    }}
  }}

  val stopTask = (t : SessionToken) => path("proofs" / "user" / Segment / Segment / Segment / Segment / "stop") { (userId, proofId, nodeId, taskId) => { pathEnd {
    get {
      val request = new StopTaskRequest(database, userId, proofId, nodeId, taskId)
      completeRequest(request, t)
    }}
  }}

  val pruneBelow = (t : SessionToken) => path("proofs" / "user" / Segment / Segment / Segment / "pruneBelow") { (userId, proofId, nodeId) => { pathEnd {
    get {
      val request = new PruneBelowRequest(database, userId, proofId, nodeId)
      completeRequest(request, t)
    }
  }}}

  val getAgendaItem = (t : SessionToken) => path("proofs" / "user" / Segment / Segment / "agendaItem" / Segment) { (userId, proofId, nodeId) => { pathEnd {
    get {
      val request = new GetAgendaItemRequest(database, userId, proofId, nodeId)
      completeRequest(request, t)
    }}}}

  val setAgendaItemName = (t : SessionToken) => path("proofs" / "user" / Segment / Segment / Segment / "name" / Segment) { (userId, proofId, nodeId, newName) => { pathEnd {
    post {
      entity(as[String]) { params => {
        val request = new SetAgendaItemNameRequest(database, userId, proofId, nodeId, newName)
        completeRequest(request, t)
    }}}}}}

  val proofProgressStatus = (t : SessionToken) => path("proofs" / "user" / Segment / Segment / "progress") { (userId, proofId) => { pathEnd {
    get {
      val request = new GetProofProgressStatusRequest(database, userId, proofId)
      completeRequest(request, t)
    }
  }}}

  val proofCheckIsProved = (t : SessionToken) => path("proofs" / "user" / Segment / Segment / "validatedStatus") { (userId, proofId) => { pathEnd {
    get {
      val request = new CheckIsProvedRequest(database, userId, proofId)
      completeRequest(request, t)
    }
  }}}

  val counterExample = (t : SessionToken) => path("proofs" / "user" / Segment / Segment / Segment / "counterExample") { (userId, proofId, nodeId) => {
    pathEnd {
      get {
        val request = new CounterExampleRequest(database, userId, proofId, nodeId)
        completeRequest(request, t)
      }
    }}
  }

  val setupSimulation = (t : SessionToken) => path("proofs" / "user" / Segment / Segment / Segment / "setupSimulation") { (userId, proofId, nodeId) => {
    pathEnd {
      get {
        val request = new SetupSimulationRequest(database, userId, proofId, nodeId)
        completeRequest(request, t)
      }
    }}
  }

  val simulate = (t : SessionToken) => path("proofs" / "user" / Segment / Segment / Segment / "simulate") { (userId, proofId, nodeId) => {
    pathEnd {
      post {
        entity(as[String]) { params => {
          val obj = JsonParser(params).asJsObject()
          val initial = obj.fields("initial").asInstanceOf[JsString].value.asFormula
          val stateRelation = obj.fields("stateRelation").asInstanceOf[JsString].value.asFormula
          val numSteps = obj.fields("numSteps").asInstanceOf[JsNumber].value.intValue()
          val stepDuration = obj.fields("stepDuration").asInstanceOf[JsString].value.asTerm
          val request = new SimulationRequest(database, userId, proofId, nodeId, initial, stateRelation, numSteps, 1, stepDuration)
          completeRequest(request, t)
        }}}
    }}
  }

  val kyxConfig = path("kyxConfig") {
    pathEnd {
      get {
        val request = new KyxConfigRequest(database)
        completeRequest(request, EmptyToken())
      }
    }
  }

  val keymaeraXVersion = path("keymaeraXVersion") {
    pathEnd {
      get {
        val request = new KeymaeraXVersionRequest()
        completeRequest(request, EmptyToken())
      }
    }
  }

  val mathConfSuggestion = path("config" / "mathematica" / "suggest") {
    pathEnd {
      get {
        val request = new GetMathematicaConfigSuggestionRequest(database)
        completeRequest(request, EmptyToken())
      }
    }
  }

  val mathematicaConfig = path("config" / "mathematica") {
    pathEnd {
      get {
          val request = new GetMathematicaConfigurationRequest(database)
          completeRequest(request, EmptyToken())
      } ~
      post {
        entity(as[String]) { params => {
          val p = JsonParser(params).asJsObject.fields.map(param => param._1.toString -> param._2.asInstanceOf[JsString].value)
          assert(p.contains("linkName"), "linkName not in: " + p.keys.toString())
          assert(p.contains("jlinkLibDir"), "jlinkLibDir not in: " + p.keys.toString()) //@todo These are schema violations and should be checked as such, but I needed to disable the validator.
          val linkName : String = p("linkName")
          val jlinkLibDir : String = p("jlinkLibDir")
          val request = new ConfigureMathematicaRequest(database, linkName, jlinkLibDir)
          completeRequest(request, EmptyToken())
        }}
      }
    }
  }

  val mathematicaStatus = path("config" / "mathematicaStatus") {
    pathEnd {
      get {
        completeRequest(new MathematicaStatusRequest(database), EmptyToken())
      }
    }
  }

  val runBelleTerm = (t : SessionToken) => path("proofs" / "user" / Segment / Segment / "nodes" / Segment / "tactics" / "runBelleTerm") { (userId, proofId, nodeId) => { pathEnd {
    post {
      entity(as[String]) { params => {
        val term = JsonParser(params).asJsObject.fields.last._2.asInstanceOf[JsString].value
        val request = new RunBelleTermRequest(database, userId, proofId, nodeId, term, None)
        completeRequest(request, t)
  }}}}}}

  val changeProofName = (t : SessionToken) => path("proofs" / "user" / Segment / Segment / "name" / Segment) { (userId, proofId, newName) => { pathEnd {
    post {
      entity(as[String]) { params => {
        completeRequest(new UpdateProofNameRequest(database, userId, proofId, newName), t)
      }}
    }
  }}}

  val devAction = path("dev" / Segment) { (action) => {
    get {
      assert(!HyDRAServerConfig.isHosted, "dev actions are only available on locally hosted instances.")
      if(action.equals("deletedb")) {
        database.cleanup()
        complete("{}")
      }
      else {
        complete("{}")
      }
    }
  }}

  //////////////////////////////////////////////////////////////////////////////////////////////////
  // Server management
  //////////////////////////////////////////////////////////////////////////////////////////////////

  val isLocal = path("isLocal") { pathEnd { get {
    implicit val sessionUser = None
    completeRequest(new IsLocalInstanceRequest(), EmptyToken())
  }}}

  val shutdown = path("shutdown") { pathEnd { get {
    implicit val sessionUser = None
    completeRequest(new ShutdownReqeuest(), EmptyToken())
  }}}

  val extractdb = path("extractdb") { pathEnd { post {
    implicit val sessionUser = None
    completeRequest(new ExtractDatabaseRequest(), EmptyToken())
  }}}


  //////////////////////////////////////////////////////////////////////////////////////////////////////////////////////
  // Licensing
  //////////////////////////////////////////////////////////////////////////////////////////////////////////////////////
  //@todo license acceptance per user
//  val license = path("licenseacceptance") {  {
//    get {
//      completeRequest(new IsLicenseAcceptedRequest(database), EmptyToken())
//    } ~
//    post {
//      completeRequest(new AcceptLicenseRequest(database), EmptyToken())
//    }
//  }}

  //////////////////////////////////////////////////////////////////////////////////////////////////////////////////////
  // Route precedence
  //////////////////////////////////////////////////////////////////////////////////////////////////////////////////////

  val publicRoutes =
    denied ::
    staticRoute        ::
    denied ::
    homePage           ::
//    license            ::
    isLocal            ::
    extractdb          ::
    shutdown           ::
    users              ::
    cookie_echo        ::
    kyxConfig          ::
    keymaeraXVersion   ::
    mathematicaConfig  ::
    mathematicaStatus  ::
    mathConfSuggestion ::
    devAction          ::
    Nil

  /** Requests that need a session token parameter.
    *
    * @see [[sessionRoutes]] is built by wrapping all of these sessions in a cookieOptional("session") {...} that extrtacts the cookie name. */
  private val partialSessionRoutes : List[SessionToken => routing.Route] =
    modelList             ::
    modelTactic           ::
    userModel             ::
    userModel2            ::
    deleteModel           ::
    createProof           ::
    deleteProof           ::
    proofListForModel     ::
    proofList             ::
    openProof             ::
    getAgendaItem         ::
    setAgendaItemName     ::
    changeProofName       ::
    proofProgressStatus   ::
    proofCheckIsProved    ::
    proofTasksNew         ::
    proofTasksParent      ::
    proofTasksPathAll     ::
    proofTasksBranchRoot  ::
    axiomList             ::
    twoPosList            ::
    derivationInfo        ::
    doAt                  ::
    doTwoPosAt            ::
    doInputAt             ::
    doTactic              ::
    doInputTactic         ::
    doCustomTactic        ::
    doSearch              ::
    taskStatus            ::
    taskResult            ::
    stopTask              ::
    extractTactic         ::
    counterExample        ::
    setupSimulation       ::
    simulate              ::
    pruneBelow            ::
    dashInfo              ::
<<<<<<< HEAD
    modelplex             ::
    modelplexMandatoryVars::
    kyxConfig             ::
    keymaeraXVersion      ::
    mathematicaConfig     ::
    mathematicaStatus     ::
    mathematicaConfigSuggestion ::
    license :: isLocal :: extractdb :: shutdown ::
=======
>>>>>>> 65265d6a
    Nil

  val sessionRoutes : List[routing.Route] = partialSessionRoutes.map(routeForSession => optionalHeaderValueByName("x-session-token") {
    case Some(token) => routeForSession(SessionManager.token(token))
    case None => routeForSession(EmptyToken())
  })

  val myRoute = (publicRoutes ++ sessionRoutes).reduce(_ ~ _)
}


//////////////////////////////////////////////////////////////////////////////////////////////////////////////////////
// In-memory session managements @todo replace with something less naive.
//////////////////////////////////////////////////////////////////////////////////////////////////////////////////////
/**
  * @todo replace this with an existing library that does The Right Things
  * @todo do we want to enforce timeouts as well?
  */
object SessionManager {
  private var sessionMap : Map[String, (String, Date)] = Map() //Session tokens -> usernames

  def token(key: String): SessionToken = sessionMap.get(key) match {
    case Some((username, timeout)) => {
      if(new Date().before(timeout)) {
        UsedToken(key, username)
      }
      else {
        remove(key);
        NewlyExpiredToken(key)
      }
    }
    case None => EmptyToken()
  }

  def add(username: String): String = {
    val sessionToken = generateToken() //@todo generate a proper key.
    sessionMap = sessionMap + (sessionToken -> (username, timeoutDate))
    sessionToken
  }

  def remove(key: String): Unit = {
    sessionMap = sessionMap.filter(p => p._1 != key)
  }

  private def timeoutDate : Date = {
    val c = Calendar.getInstance()
    c.add(Calendar.DATE, 7)
    c.getTime
  }

  private def generateToken(): String = {
    val random: SecureRandom = new SecureRandom();
    val bytes = Array[Byte](20)
    random.nextBytes(bytes);
    val candidate = bytes.toString();
    if(sessionMap.contains(candidate)) generateToken()
    else candidate
  }
}

/** @note a custom Option so that Scala doesn't use None as an implicit parameter. */
trait SessionToken {
  def isLoggedIn = this.isInstanceOf[UsedToken]

  def belongsTo(uname: String) = this match {
    case UsedToken(t,u) => u == uname
    case x:EmptyToken => false
  }
}
case class UsedToken(token: String, username: String) extends SessionToken
case class NewlyExpiredToken(token: String) extends SessionToken
case class EmptyToken() extends SessionToken<|MERGE_RESOLUTION|>--- conflicted
+++ resolved
@@ -191,7 +191,7 @@
     }
   }}}
 
-  val modelplex = userPrefix {userId => pathPrefix("model" / Segment / "modelplex" / "generate" / Segment) { (modelId, monitorKind) => pathEnd {
+  val modelplex = (t : SessionToken) => userPrefix {userId => pathPrefix("model" / Segment / "modelplex" / "generate" / Segment) { (modelId, monitorKind) => pathEnd {
     get {
       parameters('vars.as[String] ?) { vars => {
         val theVars: List[String] = vars match {
@@ -201,14 +201,14 @@
           case None => List.empty
         }
         val r = new ModelPlexRequest(database, userId, modelId, monitorKind, theVars)
-        complete(standardCompletion(r))
+        completeRequest(r, t)
     }}}
   }}}
 
-  val modelplexMandatoryVars = userPrefix {userId => pathPrefix("model" / Segment / "modelplex" / "mandatoryVars") { modelId => pathEnd {
+  val modelplexMandatoryVars = (t : SessionToken) => userPrefix {userId => pathPrefix("model" / Segment / "modelplex" / "mandatoryVars") { modelId => pathEnd {
     get {
       val r = new ModelPlexMandatoryVarsRequest(database, userId, modelId)
-      complete(standardCompletion(r))
+      completeRequest(r, t)
     }
   }}}
 
@@ -717,17 +717,8 @@
     simulate              ::
     pruneBelow            ::
     dashInfo              ::
-<<<<<<< HEAD
     modelplex             ::
     modelplexMandatoryVars::
-    kyxConfig             ::
-    keymaeraXVersion      ::
-    mathematicaConfig     ::
-    mathematicaStatus     ::
-    mathematicaConfigSuggestion ::
-    license :: isLocal :: extractdb :: shutdown ::
-=======
->>>>>>> 65265d6a
     Nil
 
   val sessionRoutes : List[routing.Route] = partialSessionRoutes.map(routeForSession => optionalHeaderValueByName("x-session-token") {
