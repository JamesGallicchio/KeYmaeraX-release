--- conflicted
+++ resolved
@@ -56,27 +56,13 @@
       case Power(l, r)  => "(" + compilePower(l, r) + ")"
       // atomic terms
       case Number(n) =>
-<<<<<<< HEAD
         assert(n.isValidDouble || n.isValidLong, throw new CodeGenerationException("Term " + t.prettyString + " contains illegal-precision numbers"))
         //@note assume the C compiler will detect representation-size errors
-        n.underlying().toString
+        if(n.toDouble < 0)  "(" + n.underlying().toString + ")"
+        else n.underlying().toString
       case t: Variable  => nameIdentifier(t)
       case FuncOf(fn, Nothing) => nameIdentifier(fn)
       case FuncOf(fn, child) => nameIdentifier(fn) + "(" + compileTerm(child) + ")"
-=======
-        assert(n.isValidDouble || n.isValidLong, throw new CodeGenerationException("Term " + t.prettyString + " contains illegal numbers"))
-        if(n.toDouble < 0)  "(" + n.underlying().toString + ")"
-        else n.underlying().toString
-      case t: Variable =>
-        if(t.index.isEmpty) t.name
-        else t.name + "_" + t.index.get
-      case FuncOf(fn, child) =>
-        if(child.equals(Nothing)) fn.name
-        else fn.name match {
-          case "Abs" => "fabsl(" + compileTerm(child) + ")"
-          case _ => fn.name + "(" + compileTerm(child) + ")"
-        }
->>>>>>> 1c0f1f70
       // otherwise exception
       case _ => throw new CodeGenerationException("Conversion of term " + t.prettyString + " is not defined")
     }
