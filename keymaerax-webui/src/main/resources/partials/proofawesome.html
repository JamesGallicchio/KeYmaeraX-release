--- conflicted
+++ resolved
@@ -401,11 +401,7 @@
                                        uib-popover-template="fetchRuleHelp('QE')"
                                        popover-class="k4-rulemenu-helppopover"
                                        popover-trigger="'mouseenter'" popover-placement="auto right-top" popover-popup-delay="1000">
-<<<<<<< HEAD
-                                    <span>... in Mathematica</span><code class="pull-right">QE({`M`})</code>
-=======
-                                    <span>... in Mathematica</span><code class="pull-right">QE("Mathematica")</code>
->>>>>>> c74433e2
+                                    <span>... in Mathematica</span><code class="pull-right">QE("M")</code>
                                 </a>
                                 </li>
                                 <li ng-if="tool=='mathematica'"><a ng-click="doInputTactic(undefined, 'QE', [{ param: 'tool', type: 'string', value: 'Z3' }])"
