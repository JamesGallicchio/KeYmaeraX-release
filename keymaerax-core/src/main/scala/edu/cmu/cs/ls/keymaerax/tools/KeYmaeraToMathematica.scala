--- conflicted
+++ resolved
@@ -71,14 +71,9 @@
         new MExpr(MathematicaSymbols.RATIONAL, Array[MExpr](convertTerm(l), convertTerm(r)))
       case Divide(l, r) => new MExpr(MathematicaSymbols.DIV, Array[MExpr](convertTerm(l), convertTerm(r)))
       case Power(l, r) => new MExpr(MathematicaSymbols.EXP, Array[MExpr](convertTerm(l), convertTerm(r)))
-<<<<<<< HEAD
-      case Number(n) if n.isWhole => new MExpr(n.toBigInt().bigInteger)
-      case Number(n) if n.isDecimalDouble && n.scale > 0 =>
-=======
       case Number(n) if n.isWhole => new MExpr(n.toBigIntExact().getOrElse(
         throw new ConversionException("Unexpected: whole BigDecimal cannot be converted to BigInteger")).bigInteger)
       case Number(n) if !n.isWhole && n.scale > 0 =>
->>>>>>> 597dac65
         val num = BigDecimal(n.bigDecimal.unscaledValue())
         val denom = BigDecimal(BigDecimal(1).bigDecimal.movePointRight(n.scale))
         assert(n == num/denom, "Expected double to rational conversion to have value " + n + ", but got numerator " + num + " and denominator " + denom)
