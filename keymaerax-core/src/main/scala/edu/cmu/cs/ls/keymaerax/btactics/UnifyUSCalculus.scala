--- conflicted
+++ resolved
@@ -248,15 +248,7 @@
   /** useAt(axiom)(pos) uses the given (derived) axiom/axiomatic rule at the given position in the sequent (by unifying and equivalence rewriting). */
   def useAt(axiom: ProvableInfo): DependentPositionTactic = {
     useAt(axiom.codeName, axiom.provable, AxiomIndex.axiomIndex(axiom.canonicalName)._1, linear=axiom.linear,
-      us=>us.getOrElse(throw new BelleThrowable("No substitution found by unification, try to patch locally with own substitution")),
-      serializeByCodeName = true)
-  }
-
-  /** useAt(axiom)(pos) uses the given (derived) axiom/axiomatic rule at the given position in the sequent (by unifying and equivalence rewriting),
-    * overwriting key and instantiation information. */
-  def useAt(axiom: ProvableInfo): DependentPositionTactic = {
-    useAt(axiom.codeName, axiom.provable, AxiomIndex.axiomIndex(axiom.canonicalName)._1, linear=axiom.linear,
-      us=>us.getOrElse(throw new BelleThrowable("No substitution found by unification, try to patch locally with own substitution")),
+      us=>us.getOrElse(throw new TacticInapplicableFailure("No substitution found by unification, try to patch locally with own substitution")),
       serializeByCodeName = true)
   }
 
@@ -317,15 +309,6 @@
   private[btactics]
   def useAt(axiom: String): DependentPositionTactic =
     useAt(ProvableInfo(axiom))
-<<<<<<< HEAD
-  /** useAt(axiom)(pos) uses the given (derived) axiom/axiomatic rule at the given position in the sequent (by unifying and equivalence rewriting). */
-  def useAt(axiom: ProvableInfo): DependentPositionTactic = {
-    useAt(axiom.codeName, axiom.provable, AxiomIndex.axiomIndex(axiom.canonicalName)._1, linear=axiom.linear,
-      us=>us.getOrElse(throw new TacticInapplicableFailure("No substitution found by unification, try to patch locally with own substitution")),
-      serializeByCodeName = true)
-  }
-=======
->>>>>>> 97c918df
 
   /** useExpansionAt(axiom)(pos) uses the given axiom at the given position in the sequent (by unifying and equivalence rewriting) in the direction that expands as opposed to simplifies operators. */
   @deprecated("useExpansionAt(DerivedAxioms.<codeName>,...) instead of useExpansionAt(String,...)")
