--- conflicted
+++ resolved
@@ -762,14 +762,15 @@
     }
 
     def compatibilityFallback(isOpen: Boolean): BelleExpr =
-      if (isOpen) {
-        openDiffInd(pos) | DGauto(pos) //> TODO: needs updating
-      } else {
-        diffInd()(pos)       | // >= to >=
-        DGauto(pos)          |
-        dgZeroMonomial(pos)  | //Equalities
-        dgZeroPolynomial(pos)  //Equalities
-      }
+      lzzCheck(pos) &
+        (if (isOpen) {
+          openDiffInd(pos) | DGauto(pos) //> TODO: needs updating
+        } else {
+          diffInd()(pos)       | // >= to >=
+          DGauto(pos)          |
+          dgZeroMonomial(pos)  | //Equalities
+          dgZeroPolynomial(pos)  //Equalities
+        })
 
     //Tries to prove without any invariant generation or solving.
     val proveWithoutCuts = "ANON" by ((pos: Position) => {
@@ -793,23 +794,7 @@
           //@note diffWeaken will already include all cases where V works, without much additional effort.
           (if (frees.intersect(bounds).subsetOf(StaticSemantics.freeVars(ode.constraint).symbols))
             diffWeaken(pos) & QE(Nil, None, Some(Integer.parseInt(Configuration(Configuration.Keys.ODE_TIMEOUT_FINALQE)))) & done else fail
-<<<<<<< HEAD
-          ) |
-          ( lzzCheck(pos) &
-            (if (isOpen) {
-              (openDiffInd(pos) | DGauto(pos)) //> TODO: needs updating
-            } else {
-              diffInd()(pos) | // >= to >=
-                (dgBarrier(ToolProvider.simplifierTool())(pos) & done) |
-                (dgDbxAuto(pos) & done) |
-                DGauto(pos) |
-                dgZeroMonomial(pos) | //Equalities
-                dgZeroPolynomial(pos) //Equalities
-            })
-          )
-=======
           ) | TactixLibrary.odeInvariant(pos) | compatibilityFallback(isOpen)
->>>>>>> dee267f0
         })) (pos))
     })
 
