/*
 * Copyright (c) Carnegie Mellon University.
 * See LICENSE.txt for the conditions of this license.
 */

package edu.cmu.cs.ls.keymaerax.btactics

import edu.cmu.cs.ls.keymaerax.bellerophon._
import edu.cmu.cs.ls.keymaerax.core._
import TacticFactory._
import edu.cmu.cs.ls.keymaerax.infrastruct.Augmentors._
import edu.cmu.cs.ls.keymaerax.btactics.AnonymousLemmas._
import edu.cmu.cs.ls.keymaerax.btactics.helpers.DifferentialHelper._
import edu.cmu.cs.ls.keymaerax.btactics.TactixLibrary._
import edu.cmu.cs.ls.keymaerax.infrastruct._
import edu.cmu.cs.ls.keymaerax.parser.StringConverter._
import edu.cmu.cs.ls.keymaerax.pt.ElidingProvable

import scala.annotation.tailrec
import scala.collection.immutable._

/**
  * An Axiomatic ODE solver.
  * Current limitations:
  * - No support for explicit-form diamond ODEs/box ODEs in context: <{x'=0*x+1}>P, ![{x'=0*x+1}]P
  *
  * @see Page 25 in http://arxiv.org/abs/1503.01981 for a high-level sketch.
  * @author Nathan Fulton
  * @author Stefan Mitsch
  */
object AxiomaticODESolver {
  private val ODE_DEBUGGER = false

  private val namespace = "odesolver"

  private lazy val simplifier = SimplifierV3.simpTac()

  /** Simplifier that does not simplify dependent formulas F->(F<->true) to true */
  private lazy val postCondSimplifier = SimplifierV3.simpTac(Nil,
    SimplifierV3.composeIndex(SimplifierV3.baseIndexWithoutDepFmlSimp, SimplifierV3.boolIndex, SimplifierV3.cmpIndex),
    SimplifierV3.defaultTaxs)

  /** The name of the explicit time variables. */
  //WARNING global mutable state. Changed by addTimeVar. Do not run 2 AxiomaticODESolvers sequentially!
  private var TIMEVAR: Variable = "kyxtime".asVariable

  /** The name of the ODE duration variable. */
  private lazy val DURATION: Variable = "t_".asVariable

  /** The name of the evolution domain time variable 0<=s_<=t_ */
  private lazy val EVOL_DOM_TIME: Variable = "s_".asVariable

  //region The main tactic

  def apply(): DependentPositionTactic = axiomaticSolve()

  def axiomaticSolve(instEnd: Boolean = false): DependentPositionTactic =
      (if (instEnd) "solveEnd" else "solve") by ((pos: Position, s: Sequent) => {
    s.sub(pos) match {
      case Some(Diamond(ODESystem(_, True), _)) =>
        useAt("<> diamond", PosInExpr(1::Nil))(pos) &
        boxAxiomaticSolve(instEnd)(pos ++ PosInExpr(0::Nil)) &
        pushNegation(pos) &
        simplifier(pos)
      case Some(Diamond(ODESystem(_, _), _)) =>
        useAt("<> diamond", PosInExpr(1::Nil))(pos) &
        boxAxiomaticSolve(instEnd)(pos ++ PosInExpr(0::Nil)) &
        pushNegation(pos) &
        // pushNegation may turn disjunction into implication
        ("ANON" by ((p: Position, s: Sequent) => s.sub(p) match {
          case Some(Or(_, _)) => useAt("PC10", PosInExpr(1::Nil))(p)
          case Some(Imply(_, _)) => useAt("-> expand")(p) & useAt("PC10", PosInExpr(1::Nil))(p)
          case _ => skip
        }))(pos ++ PosInExpr(0::1::1::Nil)) &
        simplifier(pos)
      case _ => boxAxiomaticSolve(instEnd)(pos)
    }
  })

  /** Normalize into expected shape for diamond solve, after solving dual box ODE. */
  private def pushNegation: DependentPositionTactic = "ANON" by ((pos: Position, s: Sequent) => {
    s.sub(pos) match {
      case Some(Not(Not(_))) => useAt("!! double negation")(pos)
      case Some(Not(Forall(x, p))) if  StaticSemantics.boundVars(p).intersect(x.toSet).isEmpty => useAt("!all")(pos) & pushNegation(pos ++ PosInExpr(0::Nil))
      case Some(Not(Forall(x, p))) if !StaticSemantics.boundVars(p).intersect(x.toSet).isEmpty =>
        x.map(DLBySubst.stutter(_)(pos ++ PosInExpr(0::0::Nil))).reduce[BelleExpr](_ & _) & // stutter
        useAt("!all")(pos) &
        assignb(pos ++ PosInExpr(0::0::Nil))*x.size & // unstutter
        pushNegation(pos ++ PosInExpr(0::Nil))
      case Some(Not(Exists(x, p))) if  StaticSemantics.boundVars(p).intersect(x.toSet).isEmpty => useAt("!exists")(pos) & pushNegation(pos ++ PosInExpr(0::Nil))
      case Some(Not(Exists(x, p))) if !StaticSemantics.boundVars(p).intersect(x.toSet).isEmpty =>
        x.map(DLBySubst.stutter(_)(pos ++ PosInExpr(0::0::Nil))).reduce[BelleExpr](_ & _) & // stutter
        useAt("!exists")(pos) &
        assignb(pos ++ PosInExpr(0::0::Nil))*x.size & // unstutter
        pushNegation(pos ++ PosInExpr(0::Nil))
      case Some(Not(Imply(_, _))) => useAt("!-> deMorgan")(pos) &
        pushNegation(pos ++ PosInExpr(0::Nil)) & pushNegation(pos ++ PosInExpr(1::Nil))
      case Some(Not(And(_, _))) => useAt("!& deMorgan")(pos) &
        pushNegation(pos ++ PosInExpr(0::Nil)) & pushNegation(pos ++ PosInExpr(1::Nil)) &
        // heuristic: turn !p|q into -> to create more natural assign equality look \forall x (x=y -> q(x)) instead of \forall x (x!=y | q(x))
        ("ANON" by ((p: Position, s: Sequent) => s.sub(p) match {
          case Some(Or(Not(Equal(_, _)), q)) if !q.isInstanceOf[Not] => useAt("-> expand", PosInExpr(1::Nil))(p)
          case _ => skip
        }))(pos)
      case Some(Not(Or(_, _))) => useAt("!| deMorgan")(pos) &
        pushNegation(pos ++ PosInExpr(0::Nil)) & pushNegation(pos ++ PosInExpr(1::Nil))
      case _ => skip
    }
  })

  /** Axiomatic solver for box ODEs. */
  private def boxAxiomaticSolve(instEnd: Boolean = false): DependentPositionTactic = "ANON" by ((pos: Position, s: Sequent) => {
    val (ode, q, post) = s.sub(pos) match {
      case Some(Box(ODESystem(o, qq), pp)) => (o, qq, pp)
      case Some(f) => throw new TacticInapplicableFailure("Position " + pos + " does not point to a differential equation, but to " + f.prettyString)
      case None => throw new IllFormedTacticApplicationException("Position " + pos + " does not point to a differential equation")
    }

    val osize = odeSize(ode)

    //The position of the ODE after introducing all [x_0:=x;] assignments
    val odePosAfterInitialVals = pos ++ PosInExpr(List.fill(osize + 2)(1))
    //The position of the [kyxtime:=...;] assignment after using the DS& axiom.
    val timeAssignmentPos = odePosAfterInitialVals ++ PosInExpr(0 :: 1 :: 1 :: Nil)

    val polarity = (if (pos.isSucc) 1 else -1) * FormulaTools.polarityAt(s(pos.top), pos.inExpr)

    val renameDuration =
      if (StaticSemanticsTools.boundAt(s(pos.top), pos.inExpr).contains(DURATION)) {
        @tailrec
        def findDurationBoundPos(seed: Position): Position = s.sub(seed) match {
          case Some(Forall(v, _)) if v.contains(DURATION) => seed
          case Some(Exists(v, _)) if v.contains(DURATION) => seed
          case _ => findDurationBoundPos(seed.parent.get)
        }
        boundRename(DURATION, TacticHelper.freshNamedSymbol(DURATION, s))(findDurationBoundPos(pos))
      } else nil

    val assumptions = if (pos.isAnte) s.ante.patch(pos.index0, Nil, 1) else s.ante
    val odeVars = StaticSemantics.boundVars(ode).toSet + DURATION + EVOL_DOM_TIME
    val consts = assumptions.filter(_.isFOL).flatMap(FormulaTools.conjuncts).
      filter(StaticSemantics.freeVars(_).intersect(odeVars).toSet.isEmpty).
      // filter quantified, avoid substitution clash in dI on formulas of the shape (\forall x x>0)'
      filter({ case _: Quantified => false case _ => true}).
      // keep only relevant (occur in RHS of ODE, evolution domain, or postcondition)
      filter(StaticSemantics.symbols(_).intersect(StaticSemantics.symbols(ode) ++ StaticSemantics.symbols(q) ++ StaticSemantics.symbols(post)).nonEmpty).
      map(SimplifierV3.simpWithDischarge(IndexedSeq[Formula](), _, SimplifierV3.defaultFaxs, SimplifierV3.defaultTaxs)._1).
      filterNot(f => f==True || f==False). //@todo improve DI
      reduceOption(And).getOrElse(True)

    //@note do not simplify dependent formulas in postcondition, since diamond solver relies on duplicated formulas
    val simpSol = postCondSimplifier(pos ++ (if (q == True) PosInExpr(0 :: 1 :: Nil) else PosInExpr(0 :: 1 :: 1 :: Nil)))
    val simpEvolDom =
      if (q == True) TactixLibrary.skip //evolution domain constraint is trivial, so simplification is not necessary.
      else if (instEnd) simplifier(pos ++ PosInExpr(0 :: Nil))
      else simplifier(pos ++ PosInExpr(0::1::0::0::1::Nil))

    lazy val allExtract1 = remember("\\forall x_ (p_(x_) -> q_()) -> (\\forall x_ p_(x_) -> q_())".asFormula,
      implyR(1)*2 & allL(-1) & allL(-2) & prop & done, namespace)
    lazy val allExtract2 = remember("\\forall x_ (p_(x_) -> r_(x_)&q_()) -> \\forall x_ (p_(x_)->r_(x_)) ".asFormula,
      implyR(1) & allR(1) & allL(-1) & prop & done, namespace)
    lazy val allExtract3 = remember("p_() & \\forall x_ (r_(x_) -> q_(x_)) -> \\forall x_ (r_(x_) -> q_(x_) & p_())".asFormula,
      implyR(1) & andL(-1) & allR(1) & allL(-2) & prop & done, namespace)

    lazy val imply2 = remember("(p_()->s_()&r_()) -> (p_()->(q_()->r_())->s_())".asFormula, prop & done, namespace)

    //@todo preserve consts when solving in context (requires closing const as last step of DI in context - let fails otherwise)
    val simpConsts: DependentPositionTactic = "ANON" by ((pp: Position, ss: Sequent) =>
      if (consts != True && pos.isTopLevel) ss.sub(pp) match {
        case Some(False) => TactixLibrary.skip
        case Some(_) =>
          val constsPos = if (q == True) PosInExpr(0::1::0::0::1::Nil) else PosInExpr(0::1::0::0::1::1::Nil)
          s.sub(pos) match {
            case Some(Box(ODESystem(_, qq), _)) if polarity > 0 =>
              if (qq == True) useAt(allExtract1)(pos ++ PosInExpr(0::1::0::Nil)) &
                useAt(imply2, PosInExpr(1::Nil))(pos ++ PosInExpr(0::Nil)) &
                useAt(allExtract3, PosInExpr(1::Nil))(pos) &
                //@todo pos is top level, prove that consts are true in context
                andR(pos) <(prop & done, skip)
              else skip//useAt(allExtract2)(pos ++ PosInExpr(0::1::0::Nil))
            case Some(Box(ODESystem(_, qq), _)) if polarity < 0 => skip //@todo
            case Some(e) => throw new TacticInapplicableFailure("simpConsts only applicable to box ODEs, but got " + e.prettyString)
            case None => throw new IllFormedTacticApplicationException("Position " + pos + " does not point to a valid position in sequent " + s.prettyString)
          }
        case None => throw new IllFormedTacticApplicationException("Position " + pp + " does not point to a valid position in sequent " + ss.prettyString)
      } else TactixLibrary.skip)

    val cutConsts = consts != True && pos.isTopLevel && polarity >= 0

    DebuggingTactics.debug("SOLVE Start", ODE_DEBUGGER) &
      renameDuration &
      DebuggingTactics.debug("Renamed duration", ODE_DEBUGGER) &
      //@todo support the cases we now skip
      (if (cutConsts) DifferentialTactics.diffCut(consts)(pos) <(skip, V('Rlast) & prop &
        DebuggingTactics.done("Expected to prove constants invariant"))
       else TactixLibrary.skip) &
      DebuggingTactics.debug("AFTER preserving consts", ODE_DEBUGGER) &
      addTimeVar(pos) &
      DebuggingTactics.debug("AFTER time var", ODE_DEBUGGER) &
      odeSolverPreconds(pos ++ PosInExpr(1 :: Nil)) &
      DebuggingTactics.debug("AFTER precondition check", ODE_DEBUGGER) &
      (cutInSoln(osize)(odePosAfterInitialVals) & DebuggingTactics.debug("Cut in a sol'n", ODE_DEBUGGER)) &
      DebuggingTactics.debug("AFTER cutting in all soln's", ODE_DEBUGGER) &
      simplifyEvolutionDomain(osize)(odePosAfterInitialVals ++ PosInExpr(0 :: 1 :: Nil)) &
      DebuggingTactics.debug("AFTER simplifying evolution domain constraint", ODE_DEBUGGER) &
      (if (polarity > 0) HilbertCalculus.DW(odePosAfterInitialVals)
<<<<<<< HEAD
       else if (polarity < 0) HilbertCalculus.useAt(DerivedAxioms.DWeakeningAnd, PosInExpr(0 :: Nil))(odePosAfterInitialVals)
       else throw new TacticInapplicableFailure("Unable to DW: unknown ODE polarity.")
=======
       else if (polarity < 0) HilbertCalculus.useAt(DerivedAxioms.DWeakenAnd, PosInExpr(0 :: Nil))(odePosAfterInitialVals)
       else throw AxiomaticODESolverExn("Unable to DW: unknown ODE polarity.")
>>>>>>> 97c918df
      ) &
      DebuggingTactics.debug("AFTER DW", ODE_DEBUGGER) &
      simplifyPostCondition(osize)(odePosAfterInitialVals ++ PosInExpr(1 :: Nil)) &
      DebuggingTactics.debug("AFTER simplifying post-condition", ODE_DEBUGGER) &
      //@todo box ODE in succedent: could shortcut with diffWeaken (but user-definable if used or not)
      (inverseDiffCut(osize)(odePosAfterInitialVals) & DebuggingTactics.debug("did an inverse diff cut", ODE_DEBUGGER))*(osize + (if (cutConsts) 1 else 0)) &
      DebuggingTactics.debug("AFTER all inverse diff cuts", ODE_DEBUGGER) &
      simplifier(odePosAfterInitialVals ++ PosInExpr(0 :: 1 :: Nil)) &
      DebuggingTactics.debug("AFTER simplifying evolution domain 2", ODE_DEBUGGER) &
      RepeatTactic(DifferentialTactics.inverseDiffGhost(odePosAfterInitialVals), osize) &
      DebuggingTactics.assert((s, p) => odeSize(s.apply(p)) == 1, "ODE should only have time.")(odePosAfterInitialVals) &
      DebuggingTactics.debug("AFTER all inverse diff ghosts", ODE_DEBUGGER) &
      HilbertCalculus.useAt("DS& differential equation solution")(odePosAfterInitialVals) &
      DebuggingTactics.debug("AFTER DS&", ODE_DEBUGGER) &
      (HilbertCalculus.assignb(timeAssignmentPos) | HilbertCalculus.assignd(timeAssignmentPos) | Idioms.nil) &
      DebuggingTactics.debug("AFTER box assignment on time", ODE_DEBUGGER) &
      HilbertCalculus.assignb(pos) * (osize + 2) & // all initial vals + time_0=time + time=0
      DebuggingTactics.debug("AFTER inserting initial values", ODE_DEBUGGER) &
      simpConsts(pos ++ PosInExpr(0::1::0::0::1::Nil)) &
      DebuggingTactics.debug("AFTER simplifying consts", ODE_DEBUGGER) &
      (if (q == True && consts == True) TactixLibrary.useAt("->true")(pos ++ PosInExpr(0 :: 1 :: 0 :: 0 :: Nil)) &
        TactixLibrary.useAt(DerivedAxioms.allV)(pos ++ PosInExpr(0 :: 1 :: 0 :: Nil)) &
        (TactixLibrary.useAt(DerivedAxioms.trueImply)(pos ++ PosInExpr(0 :: 1 :: Nil))
          | TactixLibrary.useAt(DerivedAxioms.trueAnd)(pos ++ PosInExpr(0 :: 1 :: Nil)))
      else if (instEnd && q != True) TactixLibrary.allL(DURATION)(pos ++ PosInExpr(0 :: 1 :: 0 :: Nil)) &
        TactixLibrary.useAt(DerivedAxioms.flipLessEqual)(pos ++ PosInExpr(0 :: 1 :: 0 :: 0 :: 0 :: Nil))
      else TactixLibrary.skip) &
      DebuggingTactics.debug("AFTER handling evolution domain", ODE_DEBUGGER) &
      simpSol & simpEvolDom &
      DebuggingTactics.debug("AFTER final simplification", ODE_DEBUGGER)
  })

  //endregion

  //region Preconditions

   class Cycle extends Exception {}

  private def myFreeVars(term:Term): SetLattice[Variable] = {
    term match {
      /* Hack: ODE solving actually works ok sometimes if semantically free variables are treated as free.
       * If we have something in the linear form expected by DG, then leave it around and see if it solves.
       * some of the case studies use this. */
      case Plus(Times(Number(n),_), e) if n == 0 => StaticSemantics.freeVars(e)
      case e => StaticSemantics.freeVars(e)
    }
  }

  private def dfsLoop(odes: List[AtomicODE], visited: Set[Variable], active: Set[Variable],
                      curr: Variable, acc: List[Variable]): Option[(Set[Variable], List[Variable])] = {
    if (visited.contains(curr)) {
      None
    } else if (acc.contains(curr)) {
      Some(visited + curr, acc)
    } else {
      val currRhs = odes.find(_.xp.x == curr).get.e
      val incoming = odes.filter(ode => myFreeVars(currRhs).contains(ode.xp.x)).map(_.xp.x)
      if (incoming.exists(active.contains)) throw new Cycle
      val (vis, sorted) = incoming.foldLeft[(Set[Variable], List[Variable])]((visited + curr, acc))({case ((vis2, acc2), x) =>
        dfsLoop(odes, vis2, active + curr, x, acc2) match {
          case Some(xx)  => xx
          case _  => (vis2, acc2)
        }
      })
      Some(vis, curr :: sorted)
    }
  }

  def alist(ode: DifferentialProgram): Option[List[AtomicODE] ]= {
    ode match {
      case _: DifferentialProgramConst => None
      case DifferentialProduct(ode1, ode2) =>
        (alist(ode1), alist(ode2)) match {
          case ((_, None)) => None
          case ((None, _)) => None
          case (Some(x), Some(y)) => Some(x ++ y)
        }
      case ode: AtomicODE => Some(List(ode))
    }
  }
  def ofAtoms(atoms:List[AtomicODE]):DifferentialProgram = {
    atoms match {
      case Nil => ???
      case ode::Nil => ode
      case ode::rest => DifferentialProduct(ode, ofAtoms(rest))
    }
  }

  private def dfsOuterLoop(odes: List[AtomicODE], visited: Set[Variable], acc: List[Variable]): Option[(Set[Variable], List[Variable])] = {
    if (visited.size == odes.size) {
      Some(visited, acc)
    } else {
      val curr = odes.find(ode => !visited.contains(ode.xp.x)).get.xp.x
      dfsLoop(odes, Set(), Set(curr), curr, acc) match {
        case None => None
        case Some((vis, a)) => dfsOuterLoop(odes, vis ++ visited, a)
      }
    }
  }

  //@todo performance bottleneck
  def dfs(ode: DifferentialProgram): Option[List[Variable]] = {
    try {
      alist(ode) match {
        case Some(atomics) => dfsOuterLoop(atomics, Set(),  Nil).map(_._2) match {
          case None => None
          case Some(vs) =>
            // ODE solving tactic expects kyxtime variable to stay at the end. Let's keep it that way since it never depends on other variables
            if (vs.exists(_.name == "kyxtime")) Some(vs.filter(_.name != "kyxtime") ++ vs.filter(_.name == "kyxtime").sortBy(_.index))
            else Some(vs)
        }
        case None => None
      }
    } catch  {
      case _: Cycle => None
    }
  }

  def sortSubst(dom:Formula, post:Formula, context:DifferentialProgram, ode1:DifferentialProgram, ode2:DifferentialProgram):USubst = USubst(List(
    SubstitutionPair(DifferentialProgramConst("c"), context),
    SubstitutionPair(DifferentialProgramConst("d"), ode1),
    SubstitutionPair(DifferentialProgramConst("e"), ode2),
    SubstitutionPair(UnitPredicational("q", AnyArg), dom),
    SubstitutionPair(UnitPredicational("p", AnyArg), post)))

  def sortAxiomInst(dom:Formula, post:Formula, context:DifferentialProgram, ode1:DifferentialProgram, ode2:DifferentialProgram):Provable = {
    Provable.axioms(", sort")(sortSubst(dom, post, context, ode1,ode2))
  }

  def commSubst(dom:Formula, post:Formula, ode1:DifferentialProgram, ode2:DifferentialProgram):USubst = USubst(List(
    SubstitutionPair(DifferentialProgramConst("c"), ode1),
    SubstitutionPair(DifferentialProgramConst("d"), ode2),
    SubstitutionPair(UnitPredicational("q", AnyArg), dom),
    SubstitutionPair(UnitPredicational("p", AnyArg), post)))

  def commAxiomInst(dom:Formula, post:Formula, ode1:DifferentialProgram, ode2:DifferentialProgram):Provable = {
    Provable.axioms(", commute")(commSubst(dom, post, ode1, ode2))
  }

  def splitODEAt(ode:DifferentialProgram, v:Variable):(List[AtomicODE], List[AtomicODE], List[AtomicODE]) = {
    ode match {
      case DifferentialProduct(AtomicODE(DifferentialSymbol(v2),e), tail) => {
        if (v == v2) {
          (Nil, List(AtomicODE(DifferentialSymbol(v2),e)), alist(tail).get)
        } else {
          splitODEAt(tail, v) match {
            /* If variable already found, add ourselves to the context */
            case (l1, o::l2, l3) => (AtomicODE(DifferentialSymbol(v2),e)::l1, o::l2, l3)
            /* If variable not yet found, add ourselves to the tail */
            case (Nil, Nil, l3) => (Nil, Nil, AtomicODE(DifferentialSymbol(v2),e)::l3)
            /* Should never happen */
            case _ => ???
          }
        }
      }
      case AtomicODE(DifferentialSymbol(v2), e) => {
        if (v == v2) {
          (Nil, List(AtomicODE(DifferentialSymbol(v2), e)), Nil)
        } else {
          (Nil, Nil, List(AtomicODE(DifferentialSymbol(v2), e)))
        }
      }
    }
  }

  /* Produces a tactic that transforms  [ODE & Q]P (at pos) into [sorted_ode & Q]P
  * This works in selection-sort style: At step i, pull the variable whose final position should be i to the end of ODE*/
  def selectionSort(dom:Formula, post:Formula, ode: DifferentialProgram, goal: List[Variable], pos:Position):BelleExpr = {
    val insts =
      goal.foldLeft((ode, TactixLibrary.nil, Nil:List[Provable]))({ case ((ode, e,insts), v) =>
        val (l1, l2, l3) = splitODEAt(ode, v)
        // Already at end - no commuting necessary
        if(l3.isEmpty) {
          (ode, e, insts)
        // Currently at beginning: use regular ODE commute axiom, not contextual ODE commute
        } else if(l1.isEmpty) {
          val (ode2, ode3) = (ofAtoms(l2), ofAtoms(l3))
          val pr = commAxiomInst(dom, post, ode2,ode3)
          val newOde = DifferentialProduct(ode3, ode2)
          (newOde, e, pr::insts)
        // Neither at beginning nor end: use contextual ODE commute axiom.
        } else {
          val (ode1, ode2, ode3) = (ofAtoms(l1), ofAtoms(l2), ofAtoms(l3))
          val pr = sortAxiomInst(dom, post, ode1,ode2,ode3)
          val newOde = DifferentialProduct(ode1, DifferentialProduct(ode3, ode2))
          (newOde, e, pr::insts)
        }
      })._3
    // The above gives us a chain of equivalences on ODES: piece the chain together.
    insts.map(pr => HilbertCalculus.useAt(ElidingProvable(pr), PosInExpr(0::Nil))(pos)).foldLeft(TactixLibrary.nil)((acc, e) => e & acc)// & HilbertCalculus.byUS("<-> reflexive")
  }

  /* Produces a tactic that permutes ODE into canonical ordering or a tacatic that errors if ode contains cycles */
  def makeCanonical(ode: DifferentialProgram, dom: Formula, post: Formula, pos: Position): BelleExpr = {
    dfs(ode) match {
      case None => DebuggingTactics.error("ODE not known to have polynomial solutions. Differential equations with cyclic dependencies need invariants instead of solve().")
      case Some(ord) => DebuggingTactics.debug("Sorting to " + ord.mkString("::"), ODE_DEBUGGER) & selectionSort(dom, post, ode, ord, pos)
    }
  }

  val odeSolverPreconds: DependentPositionTactic =  TacticFactory.anon ((pos: Position, s: Sequent) => {
    val (ode: DifferentialProgram, dom:Formula, post:Formula) = s.sub(pos) match {
      case Some(Box(ODESystem(o, q), p)) => (o, q, p)
      case Some(sub) => throw new TacticInapplicableFailure("Expected [] or <> modality at position " + pos + ", but got " + sub.prettyString)
      case None => throw new IllFormedTacticApplicationException("Position " + pos + " does not point to a valid position in sequent " + s.prettyString)
    }

    DebuggingTactics.debug("Before Canonicalization") &
    makeCanonical(ode, dom, post, pos) &
    DebuggingTactics.debug("After Canonicalization") &
    StaticSemantics.boundVars(ode).symbols.filter(_.isInstanceOf[DifferentialSymbol]).map({case DifferentialSymbol(v) => v}).
      foldLeft[BelleExpr](Idioms.nil)((a, b) => a & DLBySubst.discreteGhost(b, None, assignInContext=false)(pos))
  })

  //endregion

  //region Setup time variable

  /** Rewrites [{c}]p to [{c, t'=1}]p.
    * The positional argument should point to the location of c, NOT the location of the box.
    * This tactic should work at any top-level position and also in any context.
    *
    * @note If we want an initial value for time (kyxtime:=0) then this is the place to add that functionality.
    */
  val addTimeVar: DependentPositionTactic = TacticFactory.anon ((pos: Position, s:Sequent) => {
    s.sub(pos ++ PosInExpr(0::Nil)) match {
      case Some(_: DifferentialProgram) => //ok
      case Some(_: ODESystem) => //ok
      case _ => throw new TacticInapplicableFailure(s"setupTimeVar should only be called on differential programs without an existing time variable but found ${s.apply(pos)} of type ${s.apply(pos).getClass}.")
    }

    val t = TacticHelper.freshNamedSymbol(TIMEVAR, s)
    TIMEVAR = t //WARNING global state

    val polarity = (if (pos.isSucc) 1 else -1) * FormulaTools.polarityAt(s(pos.top), pos.inExpr)

    if (polarity > 0) HilbertCalculus.DGC(t, Number(1))(pos) & DLBySubst.assignbExists(Number(0))(pos)
    else if (polarity < 0) HilbertCalculus.DGCa(t, Number(1))(pos) & DLBySubst.assignbAll(Number(0))(pos)
    else throw new TacticInapplicableFailure("Parent position of setupTimeVar should be a modality in known polarity.")
  })

  //endregion

  //region Cut in solutions

  def cutInSoln(odeSize: Int, diffArg:Term = Variable("kyxtime")): DependentPositionTactic = "solDC" by ((pos: Position, s: Sequent) => {
    val system: ODESystem = s.sub(pos) match {
      case Some(Box(x: ODESystem, _)) => x
      case Some(e) => throw new TacticInapplicableFailure("solDC only applicable to box ODEs, but got " + e.prettyString)
      case None => throw new IllFormedTacticApplicationException("Position " + pos + " does not point to a valid position in sequent " + s.prettyString)
    }

    def extract(f: Formula, p: PosInExpr, n: Int): List[(Variable, Term)] =
      if (n == 0) Nil
      else extract(f, p.parent, n-1) :+ (f.sub(p) match {
        case Some(Box(Assign(v, t: Variable), _)) => t -> v
        case Some(e) => throw new TacticInapplicableFailure("solDC.extract only applicable to box assignments, but got " + e.prettyString)
        case None => throw new IllFormedTacticApplicationException("Position " + pos + " does not point to a valid position in formula " + f.prettyString)
      })

    val initialConditions: Map[Variable, Term] = extract(s(pos.top), pos.inExpr.parent, odeSize+1).toMap

    val initIdx = TIMEVAR.index.getOrElse(-1) + 1

    //@note we have to cut one at a time instead of just constructing a single tactic because solutions need to be added
    //to the domain constraint for recurrences to work. IMO we should probably go for a different implementation of
    //integral and recurrence so that saturating this tactic isn't necessary, and we can just do it all in one shot.

    val solutions = try {
      Integrator(initialConditions, Minus(TIMEVAR, Variable(TIMEVAR.name, Some(initIdx))), system)
    } catch {
      case ex: IllegalArgumentException => throw new TacticInapplicableFailure("Unable to obtain symbolic solution with builtin integrator", ex)
    }

    val sortedDifferentials = sortAtomicOdes(atomicOdes(system), diffArg).filter(_.xp.x != TIMEVAR).map(_.xp.x)
    val sortedSolutions = solutions.sortWith({case (Equal(a, _), Equal(b, _)) => sortedDifferentials.indexOf(a) < sortedDifferentials.indexOf(b)})

    sortedSolutions.foldRight(nil)((soln, tactic) => cutAndProveFml(soln, odeSize+1)(pos) & tactic)
  })

  /** Augment ODE with formula `cut`, consider context of size `contextSize` when proving with DI. */
  def cutAndProveFml(cut: Formula, contextSize: Int = 0): DependentPositionTactic = "ANON" by ((pos: Position, s: Sequent) => {
    val polarity = (if (pos.isSucc) 1 else -1) * FormulaTools.polarityAt(s(pos.top), pos.inExpr)
    val withInitialsPos = pos.topLevel ++ PosInExpr(pos.inExpr.pos.dropRight(contextSize))

    val fact = s.sub(withInitialsPos) match {
      case Some(fml: Formula) if polarity > 0 =>
        val odePos = PosInExpr(pos.inExpr.pos.takeRight(contextSize))
        val (ctx, modal: Modal) = Context.at(fml, odePos)
        val ODESystem(_, e) = modal.program
        TactixLibrary.proveBy(Imply(ctx(modal.replaceAt(PosInExpr(0::1::Nil), And(e, cut))), fml),
          TactixLibrary.implyR(1) & TactixLibrary.dC(cut)(if (polarity > 0) 1 else -1, odePos) <(
            TactixLibrary.close
            ,
            TactixLibrary.cohideR('Rlast) &
              DebuggingTactics.debug("Normalizing", ODE_DEBUGGER) & TactixLibrary.assignb(1)*contextSize &
              DebuggingTactics.debug("diffInd", ODE_DEBUGGER) & DifferentialTactics.diffInd()(1) & DebuggingTactics.done
          )
        )
      case Some(fml: Formula) if polarity < 0 =>
        val odePos = PosInExpr(pos.inExpr.pos.takeRight(contextSize))
        val (ctx, modal: Modal) = Context.at(fml, odePos)
        val ODESystem(_, e) = modal.program
        TactixLibrary.proveBy(Imply(fml, ctx(modal.replaceAt(PosInExpr(0::1::Nil), And(e, cut)))),
          CMon(odePos) & useAt(DerivedAxioms.DR, PosInExpr(1::Nil))(1) &
            DW(1) & G(1) & implyR(1) & andL(-1) & close(-1, 1))
      case Some(fml: Formula) if polarity == 0 => throw new TacticInapplicableFailure("cutAndProveFml only applicable in positive or negative polarity contexts")
      case Some(e) => throw new TacticInapplicableFailure("cutAndProveFml only applicable to box ODEs, but got " + e.prettyString)
      case None => throw new IllFormedTacticApplicationException("Position " + pos + " does not point to a valid position in sequent " + s.prettyString)
    }

    TactixLibrary.useAt(fact, PosInExpr((if (polarity > 0) 1 else 0 )::Nil))(withInitialsPos)
  })

  /**
    *
    * @param v A variable occuring in the odes program.
    * @param system An ode system.
    * @return true if the program does not already contain an = constraint (a.k.a. sol'n) for v in the evolution domain.
    */
  def isSolved(v: Variable, system: ODESystem): Boolean = {
    //Variables that don't occur in the ODE are trivially already solved
    //An occurring variable is solved when an evolution domain constraint of the form 'a = ...' exists
    !atomicOdes(system.ode).exists(_.xp.x == v) ||
      FormulaTools.conjuncts(system.constraint).exists({ case Equal(l, _) => l == v case _ => false })
  }

  //endregion

  //region Simplify post-condition and evolution domain constraint

  private def simplifyEvolutionDomain(odeSize: Int) = "domSimplify" by ((pos: Position, _: Sequent) => {
    lazy val simplFact = remember(
      "p_(f(x_)) & x_=f(x_) <-> p_(x_) & x_=f(x_)".asFormula, TactixLibrary.equivR(1) <(
        TactixLibrary.andL(-1) & TactixLibrary.andR(1) < (TactixLibrary.eqL2R(-2)(1) & TactixLibrary.closeId, TactixLibrary.closeId),
        TactixLibrary.andL(-1) & TactixLibrary.andR(1) < (TactixLibrary.eqR2L(-2)(1) & TactixLibrary.closeId, TactixLibrary.closeId)
        ), namespace)

    val step = "domSimplifyStep" by ((pp: Position, ss: Sequent) => {
      val subst = (_: Option[TactixLibrary.Subst]) => ss.sub(pp) match {
        case Some(And(p, Equal(x, f))) => RenUSubst(
          ("x_".asVariable, x) ::
            ("p_(.)".asFormula, p.replaceFree(x, DotTerm())) ::
            ("f(.)".asTerm, f.replaceFree(x, DotTerm())) ::
            Nil)
        case Some(e) => throw new TacticInapplicableFailure("domSimplifyStep only applicable to conjunctions, but got " + e.prettyString)
        case None => throw new IllFormedTacticApplicationException("Position " + pp + " does not point to a valid position in sequent " + ss.prettyString)
      }
      TactixLibrary.useAt(simplFact, PosInExpr(1::Nil), subst)(pp)
    })

    (0 until odeSize).map(List.fill(_)(0)).map(i => step(pos ++ PosInExpr(i))).reduceRight[BelleExpr](_ & _)
  })

  def simplifyPostCondition(odeSize: Int): DependentPositionTactic = "postSimplify" by ((pos: Position, seq: Sequent) => {
    val polarity = (if (pos.isSucc) 1 else -1) * FormulaTools.polarityAt(seq(pos.top), pos.inExpr)

    lazy val rewrite1 = remember("(q_(f(x_)) -> p_(f(x_))) -> (q_(x_) & x_=f(x_) -> p_(x_))".asFormula,
      TactixLibrary.implyR(1) * 2 & TactixLibrary.andL(-2) & TactixLibrary.eqL2R(-3)(1) &
        TactixLibrary.eqL2R(-3)(-2) & TactixLibrary.prop & TactixLibrary.done, namespace)
    lazy val rewrite2 = remember("(q_(x_) & x_=f(x_)) & p_(x_) -> q_(f(x_)) & p_(f(x_))".asFormula,
      TactixLibrary.implyR(1) & TactixLibrary.andL(-1) * 2 & TactixLibrary.andR(1) &
        OnAll(TactixLibrary.eqR2L(-3)(1) & TactixLibrary.closeId), namespace)
    lazy val rewrite3 = remember("p_() -> (q_() -> p_())".asFormula, TactixLibrary.prop, namespace)

    //@note compute substitution fresh on each step, single pass unification match does not work because q_(x_) before x_=f
    ("postSimplifyStep" by ((pp: Position, ss: Sequent) => {
      val (xx, subst, rewrite) = ss.sub(pp) match {
        case Some(Imply(And(q, Equal(x: Variable, f)), p)) => (x, (_: Option[TactixLibrary.Subst]) => RenUSubst(
          ("x_".asVariable, x) ::
            ("q_(.)".asFormula, q.replaceFree(x, DotTerm())) ::
            ("p_(.)".asFormula, Box(Assign(x, DotTerm()), p).replaceAll(x, "x_".asVariable)) ::
            ("f(.)".asTerm, f.replaceFree(x, DotTerm())) ::
            Nil), rewrite1)
        case Some(And(And(q, Equal(x: Variable, f)), p)) => (x, (_: Option[TactixLibrary.Subst]) => RenUSubst(
          ("x_".asVariable, x) ::
            ("q_(.)".asFormula, q.replaceFree(x, DotTerm())) ::
            ("p_(.)".asFormula, Box(Assign(x, DotTerm()), p).replaceAll(x, "x_".asVariable)) ::
            ("f(.)".asTerm, f.replaceFree(x, DotTerm())) ::
            Nil), rewrite2)
        case Some(e) => throw new TacticInapplicableFailure("postSimplifyStep not applicable at " + e.prettyString)
        case None => throw new IllFormedTacticApplicationException("Position " + pos + " does not point to a valid position in sequent " + seq.prettyString)
      }

      DLBySubst.stutter(xx)(pp ++ PosInExpr(1::Nil)) &
      TactixLibrary.useAt(rewrite, if (polarity >= 0) PosInExpr(1::Nil) else PosInExpr(0::Nil), subst)(pp) &
      TactixLibrary.assignb(pp ++ PosInExpr(1::Nil))
    }))(pos)*odeSize &
      (if (polarity > 0) TactixLibrary.useAt(rewrite3, PosInExpr(1::Nil))(pos)
       else TactixLibrary.skip) & postCondSimplifier(pos) //@note do not simplify dependent formulas in postcondition, since diamond solver relies on duplicated formulas
  })

  //endregion

  //region Inverse diff cuts

  //@todo @see DifferentialTactics.inverseDiffCut duplication?
  private def inverseDiffCut(odeSize: Int): DependentPositionTactic = "dCi2" by ((pos: Position, s: Sequent) => {
    val polarity = (if (pos.isSucc) 1 else -1) * FormulaTools.polarityAt(s(pos.top), pos.inExpr)
    val withInitialsPos = pos.topLevel ++ PosInExpr(pos.inExpr.pos.dropRight(odeSize+1))
    val fact = s.sub(withInitialsPos) match {
      case Some(fml: Formula) if polarity > 0 =>
        val odePos = PosInExpr(pos.inExpr.pos.takeRight(odeSize+1))
        val (ctx, modal: Modal) = Context.at(fml, odePos)
        val ODESystem(_, And(e, soln)) = modal.program
        TactixLibrary.proveBy(Imply(ctx(modal.replaceAt(PosInExpr(0::1::Nil), e)), fml),
          CMon(odePos) & useAt(DerivedAxioms.DR, PosInExpr(1::Nil))(1) &
            DW(1) & G(1) & implyR(1) & andL(-1) & close(-1, 1))
      case Some(fml: Formula) if polarity < 0 =>
        val odePos = PosInExpr(pos.inExpr.pos.takeRight(odeSize+1))
        val (ctx, modal: Modal) = Context.at(fml, odePos)
        val ODESystem(_, And(e, soln)) = modal.program
        TactixLibrary.proveBy(Imply(fml, ctx(modal.replaceAt(PosInExpr(0::1::Nil), e))),
          TactixLibrary.implyR(1) & TactixLibrary.dC(soln)(if (polarity > 0) -1 else 1, odePos) <(
            TactixLibrary.close
            ,
            TactixLibrary.cohideR('Rlast) &
            DebuggingTactics.debug("Normalizing", ODE_DEBUGGER) & TactixLibrary.assignb(1)*(odeSize+1) &
            DebuggingTactics.debug("diffInd", ODE_DEBUGGER) & DifferentialTactics.diffInd()(1) & DebuggingTactics.done
            )
        )
      case Some(fml: Formula) if polarity == 0 => throw new TacticInapplicableFailure("dCi2 only applicable in negative or positive polarity contexts")
      case Some(e) => throw new TacticInapplicableFailure("dCi2 only applicable to formulas, but got " + e.prettyString)
      case None => throw new IllFormedTacticApplicationException("Position " + withInitialsPos + " does not point to a valid position in sequent " + s.prettyString)
    }

    TactixLibrary.useAt(fact, PosInExpr((if (polarity > 0) 1 else 0)::Nil))(withInitialsPos)
  })

  //endregion

  private def odeSize(e: Expression): Int = odeSize(e.asInstanceOf[Modal].program.asInstanceOf[ODESystem].ode)
  private def odeSize(ode: DifferentialProgram): Int = ode match {
    case _: DifferentialProgramConst => 1
    case _: AtomicODE => 1
    case x: DifferentialProduct => odeSize(x.left) + odeSize(x.right)
  }
}<|MERGE_RESOLUTION|>--- conflicted
+++ resolved
@@ -204,13 +204,8 @@
       simplifyEvolutionDomain(osize)(odePosAfterInitialVals ++ PosInExpr(0 :: 1 :: Nil)) &
       DebuggingTactics.debug("AFTER simplifying evolution domain constraint", ODE_DEBUGGER) &
       (if (polarity > 0) HilbertCalculus.DW(odePosAfterInitialVals)
-<<<<<<< HEAD
-       else if (polarity < 0) HilbertCalculus.useAt(DerivedAxioms.DWeakeningAnd, PosInExpr(0 :: Nil))(odePosAfterInitialVals)
+       else if (polarity < 0) HilbertCalculus.useAt(DerivedAxioms.DWeakenAnd, PosInExpr(0 :: Nil))(odePosAfterInitialVals)
        else throw new TacticInapplicableFailure("Unable to DW: unknown ODE polarity.")
-=======
-       else if (polarity < 0) HilbertCalculus.useAt(DerivedAxioms.DWeakenAnd, PosInExpr(0 :: Nil))(odePosAfterInitialVals)
-       else throw AxiomaticODESolverExn("Unable to DW: unknown ODE polarity.")
->>>>>>> 97c918df
       ) &
       DebuggingTactics.debug("AFTER DW", ODE_DEBUGGER) &
       simplifyPostCondition(osize)(odePosAfterInitialVals ++ PosInExpr(1 :: Nil)) &
