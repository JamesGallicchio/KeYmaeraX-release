/**
  * Copyright (c) Carnegie Mellon University. CONFIDENTIAL
  * See LICENSE.txt for the conditions of this license.
  */
package edu.cmu.cs.ls.keymaerax.btactics

import edu.cmu.cs.ls.keymaerax.bellerophon._
import edu.cmu.cs.ls.keymaerax.btactics.DerivationInfo.AxiomNotFoundException
import edu.cmu.cs.ls.keymaerax.core._
import edu.cmu.cs.ls.keymaerax.tools.DiffSolutionTool

import scala.collection.immutable.HashMap

/**
  * Since axioms are always referred to by their names (which are strings), we have the following problems:
  * 1) It's hard to keep everything up to date when a new axiom is added
  * 2) We don't get any static exhaustiveness checking when we case on an axiom
  *
  * AxiomInfo exists to help fix that. An AxiomInfo is just a collection of per-axiom information. The tests for
  * this object dynamically ensure it is exhaustive with respect to AxiomBase and DerivedAxioms. By adding a new
  * field to AxiomInfo you can ensure that all new axioms will have to have that field.
  * Created by bbohrer on 12/28/15.
  */

/** UI display information on how to show an axiom, rule, or tactic application */
sealed trait DisplayInfo {
  def name: String
  def asciiName: String
}
case class SimpleDisplayInfo(override val name: String, override val asciiName: String) extends DisplayInfo
case class RuleDisplayInfo(names: SimpleDisplayInfo, conclusion: SequentDisplay, premises:List[SequentDisplay]) extends DisplayInfo {
  override def name = names.name
  override def asciiName = names.asciiName
}
case class SequentDisplay(ante: List[String], succ: List[String], isClosed: Boolean = false)
case class AxiomDisplayInfo(names: SimpleDisplayInfo, displayFormula: String) extends DisplayInfo {
  override def name = names.name
  override def asciiName = names.asciiName
}
case class InputAxiomDisplayInfo(names: SimpleDisplayInfo, displayFormula: String, input: List[ArgInfo]) extends DisplayInfo {
  override def name = names.name
  override def asciiName = names.asciiName
}

object DerivationInfo {
  implicit def displayInfo(name: String): SimpleDisplayInfo = {SimpleDisplayInfo(name, name)}
  implicit def displayInfo(pair: (String, String)): SimpleDisplayInfo = SimpleDisplayInfo(pair._1, pair._2)
  implicit def sequentDisplay(succAcc:(List[String], List[String])): SequentDisplay = {
    SequentDisplay(succAcc._1, succAcc._2)
  }
  implicit def sequentDisplay(succAccClosed:(List[String], List[String], Boolean)): SequentDisplay = {
    SequentDisplay(succAccClosed._1, succAccClosed._2, succAccClosed._3)
  }

  implicit def qeTool:QETool with DiffSolutionTool = DerivedAxioms.qeTool
  case class AxiomNotFoundException(axiomName: String) extends ProverException("Axiom with said name not found: " + axiomName)

  private val needsCodeName = "THISAXIOMSTILLNEEDSACODENAME"

  private def useAt(l:Lemma):BelleExpr = HilbertCalculus.useAt(l)

  /**
    * Central registry for axiom, derived axiom, proof rule, and tactic meta-information.
    * Transferred into subsequent maps etc for efficiency reasons.
    */
  private [btactics] val allInfo: List[DerivationInfo] = List(
    // [a] modalities and <a> modalities
    new CoreAxiomInfo("<> diamond"
      , AxiomDisplayInfo(("〈·〉", "<.>"), "〈a〉P ↔ ¬[a]¬P")
      , "diamond", {case () => HilbertCalculus.diamond}),
    new DerivedAxiomInfo("[] box", "[.]", "box", {case () => HilbertCalculus.useAt(DerivedAxioms.boxAxiom)}),
    new PositionTacticInfo("assignb"
      , AxiomDisplayInfo("[:=]", "[x:=c]p(x)↔p(c)")
      , {case () => TactixLibrary.assignb}),
    new CoreAxiomInfo("[:=] assign", "[:=]", "assignbAxiom", {case () => HilbertCalculus.useAt("[:=] assign")}),
    new CoreAxiomInfo("[:=] self assign", "[:=]", "selfassignb", {case () => HilbertCalculus.useAt("[:=] self assign")}),
    new DerivedAxiomInfo("<:=> assign", "<:=>", "assignd", {case () => HilbertCalculus.assignd}),
    new DerivedAxiomInfo("<:=> assign equality", "<:=>", "assigndEquality", {case () => HilbertCalculus.useAt("<:=> assign equality")}),
    new CoreAxiomInfo("[:=] assign equality", "[:=]=", "assignbeq", {case () => HilbertCalculus.useAt("[:=] assign equality")}),
    new CoreAxiomInfo("[:=] assign exists", ("[:=]∃","[:=]exists"), "assignbexists", {case () => HilbertCalculus.useAt("[:=] assign exists") }),
    new CoreAxiomInfo("[:=] assign equality exists", ("[:=]","[:=] assign exists"), "assignbequalityexists", {case () => HilbertCalculus.useAt("[:=] assign equality exists") }),
    //new DerivedAxiomInfo("[:=] assign equality exists", "[:=]", "assignbequalityexists", {case () => HilbertCalculus.useAt("[:=] assign equality exists") }),
    //@todo new DerivedAxiomInfo("<:=> assign equality", "<:=>=", "assigndeq", {case () => ???}),
    new CoreAxiomInfo("[':=] differential assign"
      , AxiomDisplayInfo(("[′:=]","[':=]"), "[x′:=c]p(x′)↔p(c)")
      , "Dassignb", {case () => HilbertCalculus.Dassignb}),
    new CoreAxiomInfo("[:*] assign nondet"
      , AxiomDisplayInfo("[:*]", "[x:=*]p(x)↔∀x p(x)")
      , "randomb", {case () => HilbertCalculus.randomb}),
    new CoreAxiomInfo("[?] test"
      , AxiomDisplayInfo("[?]", "[?q]p↔(q→p)")
      , "testb", {case () => HilbertCalculus.testb}),
    new DerivedAxiomInfo("<?> test", "<?>", "testd", {case () => HilbertCalculus.testd}),
    new CoreAxiomInfo("[++] choice"
      , AxiomDisplayInfo(("[∪]", "[++]"), "[a∪b]P↔[a]P∧[b]P"), "choiceb", {case () => HilbertCalculus.choiceb}),
    new DerivedAxiomInfo("<++> choice", ("<∪>", "<++>"), "choiced", {case () => HilbertCalculus.choiced}),
    new CoreAxiomInfo("[;] compose"
      , AxiomDisplayInfo("[;]", "[a;b]P↔[a][b]P")
      , "composeb", {case () => HilbertCalculus.composeb}),
    new DerivedAxiomInfo("<;> compose", "<;>", "composed", {case () => HilbertCalculus.composed}),
    new CoreAxiomInfo("[*] iterate"
      , AxiomDisplayInfo("[*]", "[a*]P↔P∧[a][a*]P")
      , "iterateb", {case () => HilbertCalculus.iterateb}),
    new DerivedAxiomInfo("<*> iterate", "<*>", "iterated", {case () => HilbertCalculus.iterated}),
  //@todo if hybrid games enabled
    //new CoreAxiomInfo("<d> dual", "<d>", "duald", {case () => HilbertCalculus.duald}),
    //new DerivedAxiomInfo("[d] dual", "[d]", "dualb", {case () => HilbertCalculus.dualb}),
    new CoreAxiomInfo("K modal modus ponens", "K", "K", {case () => TactixLibrary.K}),
    //@note the tactic I has a codeName and belleExpr, but there's no tactic that simply applies the I axiom
  //@todo why isn't the code name just "I"? And the belleExpr could be useAt("I")?
    new CoreAxiomInfo("I induction", "I", "induction", {case () => ???}),
    new CoreAxiomInfo("V vacuous"
      , AxiomDisplayInfo("V", "p→[a]p")
      , "V", {case () => TactixLibrary.V}),

    // differential equation axioms
    new CoreAxiomInfo("DW", "DW", "DWaxiom", {case () => HilbertCalculus.DW}),
    new PositionTacticInfo("diffWeaken", "DW", {case () => DifferentialTactics.diffWeaken}),
    new CoreAxiomInfo("DC differential cut"
    , InputAxiomDisplayInfo("DC","([{x′=f(x)&q(x)}]p(x)↔[{x′=f(x)&q(x)∧r(x)}]p(x))←[{x′:=f(x)&q(x)}]r(x)", List(FormulaArg("r(x)")))
    , "DCaxiom", {case () => (fml: Formula) => HilbertCalculus.DC(fml) }),
    new InputPositionTacticInfo("diffCut"
    , RuleDisplayInfo("DC"
      , /* conclusion */ (List("&Gamma;"),List("[{x′ = f(x) & q(x)}]p(x)","&Delta;"))
      , /* premises */ List((List("&Gamma;"), List("[{x′ = f(x) & q(x)}]r(x)", "&Delta;")),
        (List("&Gamma;"), List("[{x′ = f(x) & (q(x) ∧ r(x))}]p(x)","&Delta;"))))
<<<<<<< HEAD
    , List(FormulaArg("formula"))
    , {case () => (fml: Seq[Formula]) => TactixLibrary.diffCut(fml:_*)}),
=======
    , List(FormulaArg("r(x)"))
    , {case () => (fml: Formula) => TactixLibrary.diffCut(Seq(fml):_*)}),
>>>>>>> e0777454
    new CoreAxiomInfo("DE differential effect"
      , AxiomDisplayInfo("DE", "[{x′=f(x)&q(x)}]P↔[x′=f(x)&q(x)][x′:=f(x)]P")
      , "DE", {case () => HilbertCalculus.DE}),
    new CoreAxiomInfo("DE differential effect (system)"
      , AxiomDisplayInfo("DE", "[{x′=F,c&H}]P↔[{c,x′=F&H}][x′:=f(x)]P")
      , "DEs", {case () => HilbertCalculus.DE}),
    new CoreAxiomInfo("DI differential invariant"
      , AxiomDisplayInfo("DI", "[{x′=f(x)&q(x)}]p(x)←(q(x)→p(x)∧[{x′=f(x)&q(x)}](p(x))′)")
      , "DI", {case () => HilbertCalculus.DI}),
    new CoreAxiomInfo("DG differential ghost"
      , AxiomDisplayInfo("DG", "[{x′=f(x)&q(x)}]p(x)↔∃y [{x′=f(x),y′=a(x)y+b(x)&q(x)}]p(x)")
      , "DG", {case () => (x:Variable) => (t1:Term) => (t2:Term) => HilbertCalculus.DG(x,t1,t2)},
      List(VariableArg("x"), TermArg("t1"), TermArg("t2"))),
    new CoreAxiomInfo("DG differential Lipschitz ghost system", "DG", "DGs", {case () => ???}),
    new CoreAxiomInfo("DG++ System", "DG++", "DGpps", {case () => ???}),
    new CoreAxiomInfo("DG++", "DG++", "DGpp", {case () => ???}),
    new CoreAxiomInfo(", commute", ",", "commaCommute", {case () => ???}),
    new CoreAxiomInfo("DS& differential equation solution", "DS&", "DS", {case () => HilbertCalculus.DS}),

    // Differential Axioms
    new CoreAxiomInfo("c()' derive constant fn"
      , AxiomDisplayInfo(("c()'", "c()′"), "(c)′=0")
      , "Dconst", {case () => HilbertCalculus.Dconst}),
    new CoreAxiomInfo("x' derive var"
      ,  AxiomDisplayInfo("x'", "(x)′=x′")
      , "Dvar", {case () => HilbertCalculus.Dvar}),
    new DerivedAxiomInfo("x' derive variable"
      ,  AxiomDisplayInfo(("x′","x'"), "(x)′=x′")
      , "DvariableAxiom", {case () => HilbertCalculus.useAt(DerivedAxioms.Dvariable)}),
    new DerivedAxiomInfo("x' derive var commuted"
      ,  AxiomDisplayInfo(("x′+C","x'+C"), "x′=(x)′")
      , "DvariableCommutedAxiom", {case () => HilbertCalculus.useAt(DerivedAxioms.DvariableCommuted)}),
    new PositionTacticInfo("DvariableTactic"
      ,  AxiomDisplayInfo(("x′","x'"), "(x)′=x′")
      , {case () => DifferentialTactics.Dvariable}),
    new CoreAxiomInfo("+' derive sum"
      ,  AxiomDisplayInfo(("+′","+'"), "(f(x)+g(x))′=f(x)′+g(x)′")
      , "Dplus", {case () => HilbertCalculus.Dplus}),
    new CoreAxiomInfo("-' derive neg"
      ,  AxiomDisplayInfo(("-′","-'"),"(-f(x))′=-(f(x))′")
      , "Dneg", {case () => HilbertCalculus.Dneg}),
    new CoreAxiomInfo("-' derive minus"
      ,  AxiomDisplayInfo(("-′","-'"), "(f(x)-g(x))′=f(x)′-g(x)′")
      , "Dminus", {case () => HilbertCalculus.Dminus}),
    new CoreAxiomInfo("*' derive product"
      ,  AxiomDisplayInfo(("·′","*'"), "(f(x)·g(x))′=(f(x))′·g(x)+f(x)·(g(x))′")
      , "Dtimes", {case () => HilbertCalculus.Dtimes}),
    new CoreAxiomInfo("/' derive quotient"
      ,  AxiomDisplayInfo(("/′","/'"), "(f(g)/g(x))′=(g(x)·(f(x))w-f(x)·(g(x))′)/g(x)^2")
      , "Dquotient", {case () => HilbertCalculus.Dquotient}),
    new CoreAxiomInfo("^' derive power"
      ,  AxiomDisplayInfo(("^′","^'"), "(f(g)^n)′=n·f(g)^(n-1)·(f(g))′←n≠0")
      , "Dpower", {case () => HilbertCalculus.Dpower}),
    new CoreAxiomInfo("chain rule"
      ,  AxiomDisplayInfo(("∘′","o'"), "[y:=g(x)][y′:=1]((f(g(x)))′=(f(y))′·(g(x))′")
      , "Dcompose", {case () => TactixLibrary.Dcompose}),

    new CoreAxiomInfo("=' derive ="
      ,  AxiomDisplayInfo(("=′","='"),"(f(x)=g(x))′↔f(x)′=g(x)′")
      , "Dequal", {case () => HilbertCalculus.Dequal}),
    new CoreAxiomInfo(">=' derive >="
      ,  AxiomDisplayInfo(("≥′",">='"), "(f(x)≥g(x))′↔f(x)′≥g(x)′")
      , "Dgreaterequal", {case () => HilbertCalculus.Dgreaterequal}),
    new CoreAxiomInfo(">' derive >"
      ,  AxiomDisplayInfo((">′",">'"),"(f(x)>g(x))′  f(x)′≥g(x)′")
      , "Dgreater", {case () => HilbertCalculus.Dgreater}),
    new CoreAxiomInfo("<=' derive <="
      ,  AxiomDisplayInfo(("≤′","<='"), "(f(x)≤g(x))′↔f(x)′≤g(x)′")
      , "Dlessequal", {case () => HilbertCalculus.Dlessequal}),
    new CoreAxiomInfo("<' derive <"
      ,  AxiomDisplayInfo(("<′","<'"),"(f(x)<g(m))′↔f(x)′≤g(x)′")
      , "Dless", {case () => HilbertCalculus.Dless}),
    new CoreAxiomInfo("!=' derive !="
      ,  AxiomDisplayInfo(("≠′","!='"), "(f(x)¬=g(x))′↔f(x)′=g(x)′")
      , "Dnotequal", {case () => HilbertCalculus.Dnotequal}),
    new CoreAxiomInfo("&' derive and"
      ,  AxiomDisplayInfo(("∧′", "&'"),"(f(x)&g(x))′↔f(x)′∧g(x)′")
      , "Dand", {case () => HilbertCalculus.Dand}),
    new CoreAxiomInfo("|' derive or"
      ,  AxiomDisplayInfo(("∨′", "|'"), "(f(x)|g(x))′↔f(x)′∧g(x)′")
      , "Dor", {case () => HilbertCalculus.Dor}),
    new DerivedAxiomInfo("->' derive imply"
      ,  AxiomDisplayInfo(("→′","->'"), "(f(x)→g(x))′↔(¬f(x)∨g(x))′")
      , "Dimply", {case () => HilbertCalculus.Dimply}),
    new CoreAxiomInfo("forall' derive forall"
      ,  AxiomDisplayInfo(("∀′","forall'"), "(∀x p(x))′↔∀x (p(x))′")
      , "Dforall", {case () => HilbertCalculus.Dforall}),
    new CoreAxiomInfo("exists' derive exists"
      ,  AxiomDisplayInfo(("∃′","exists'"), "(∃x p(x))′↔∀x (p(x))′")
      , "Dexists", {case () => HilbertCalculus.Dexists}),

    new PositionTacticInfo("derive", "'", {case () => HilbertCalculus.derive}),

    // first-order logic quantifiers
    new CoreAxiomInfo("all instantiate", ("∀inst","allInst"), "allInst", {case () => ???}),
    new DerivedAxiomInfo("all distribute", ("∀→","all->"), "allDist", {case () => HilbertCalculus.allDist}),
    new CoreAxiomInfo("vacuous all quantifier", ("V∀","allV"), "allV", {case () => HilbertCalculus.allV}),
    new DerivedAxiomInfo("vacuous exists quantifier", ("V∃","existsV"), "existsV", {case () => HilbertCalculus.existsV}),

    // more
    new CoreAxiomInfo("const congruence", "CCE", "constCongruence", {case () => ???}),
    new CoreAxiomInfo("const formula congruence", "CCQ", "constFormulaCongruence", {case () => ???}),
    // Note: only used to implement Dskipd
    new CoreAxiomInfo("DX differential skip", "DX", "DX", {case () => ???}),

    new CoreAxiomInfo("all dual", ("∀d","alld"), "alld", {case () => }),
    new CoreAxiomInfo("all eliminate", ("∀e","alle"), "alle", {case () => }),
    new CoreAxiomInfo("exists eliminate", ("∃e","existse"), "existse", {case () => }),


    // Derived axioms
    new DerivedAxiomInfo("[:=] assign update", "[:=]", "assignbup", {case () => HilbertCalculus.assignb}),
    new DerivedAxiomInfo("<:=> assign update", "<:=>", "assigndup", {case () => HilbertCalculus.assignd}),
    new DerivedAxiomInfo("<:*> assign nondet", "<:*>", "randomd", {case () => HilbertCalculus.randomd}),
    new DerivedAxiomInfo("[:=] assign equational", "[:=]==", "assignbequational", {case () => HilbertCalculus.assignb}),
    //@note derived axiom <:=> assign equational not yet proven
//    new DerivedAxiomInfo("<:=> assign equational", "<:=>==", "assigndequational", {case () => HilbertCalculus.assignd}),
    /* @todo replace all the axioms with useAt(axiom) */
    new DerivedAxiomInfo("<':=> differential assign", ("<′:=>","<':=>"), "Dassignd", {case () => useAt(DerivedAxioms.assignDAxiom)}),
    new DerivedAxiomInfo("DS differential equation solution", "DS", "DSnodomain", {case () => useAt(DerivedAxioms.DSnodomain)}),
    new DerivedAxiomInfo("Dsol& differential equation solution", "DS&", "DSddomain", {case () => useAt(DerivedAxioms.DSddomain)}),
    new DerivedAxiomInfo("Dsol differential equation solution", "DS", "DSdnodomain", {case () => useAt(DerivedAxioms.DSdnodomain)}),
    new DerivedAxiomInfo("DG differential pre-ghost", "DG", "DGpreghost", {case () => useAt(DerivedAxioms.DGpreghost)}),
    new DerivedAxiomInfo("DW differential weakening"
      , AxiomDisplayInfo("DW","[x′=f(x)&q(x)]p(x)↔[x′=f(x)&q(x)](q(x)→p(x))")
      , "DWeaken", {case () => HilbertCalculus.DW}),
    new DerivedAxiomInfo("DX diamond differential skip", "DX", "Dskipd", {case () => useAt(DerivedAxioms.Dskipd)}),
//    new DerivedAxiomInfo("all eliminate", "alle", "allEliminate", {case () => useAt(DerivedAxioms.allEliminateAxiom)}),
    //@note derived axiom exists eliminate not yet proven -> use core axiom instead
//    new DerivedAxiomInfo("exists eliminate", "existse", "existsEliminate", {case () => useAt(DerivedAxioms.existsEliminate)}),
    new DerivedAxiomInfo("exists dual", ("∃d","existsd"), "existsDual", {case () => useAt(DerivedAxioms.existsDualAxiom)}),
    new DerivedAxiomInfo("' linear", ("l′","l'"), "Dlinear", {case () => useAt(DerivedAxioms.Dlinear)}),
    new DerivedAxiomInfo("' linear right", ("l′","l'"), "DlinearRight", {case () => useAt(DerivedAxioms.DlinearRight)}),
    new DerivedAxiomInfo("!& deMorgan"
      , AxiomDisplayInfo(("¬∧", "!&"), "¬(p∧q)↔(¬p|¬q)")
      , "notAnd", {case () => useAt(DerivedAxioms.notAnd)}),
    new DerivedAxiomInfo("!| deMorgan"
      , AxiomDisplayInfo(("¬∨","!|"), "(¬(p|q))↔(¬p∧¬q)")
      , "notOr", {case () => useAt(DerivedAxioms.notOr)}),
    new DerivedAxiomInfo("!-> deMorgan"
      , AxiomDisplayInfo(("¬→","!->"), "¬(p->q)↔(p∧¬q)")
      , "notImply", {case () => useAt(DerivedAxioms.notImply)}),
    new DerivedAxiomInfo("!<-> deMorgan"
      , AxiomDisplayInfo(("¬↔", "!<->"), "¬(p↔q)↔(p∧¬q)| (¬p∧q)")
      , "notEquiv", {case () => useAt(DerivedAxioms.notEquiv)}),
    new DerivedAxiomInfo("!all"
      , AxiomDisplayInfo(("¬∀", "!all"), "¬∀x (p(x)))↔∃x (¬p(x))")
      , "notAll", {case () => useAt(DerivedAxioms.notAll)}),
    new DerivedAxiomInfo("!exists"
      , AxiomDisplayInfo(("¬∃","!exists"), "(¬∃x (p(x)))↔∀x (¬p(x))")
      , "notExists", {case () => useAt(DerivedAxioms.notExists)}),
    new DerivedAxiomInfo("![]", ("¬[]","![]"), "notBox", {case () => useAt(DerivedAxioms.notBox)}),
    new DerivedAxiomInfo("!<>", ("¬<>","!<>"), "notDiamond", {case () => useAt(DerivedAxioms.notDiamond)}),
    new DerivedAxiomInfo("[] split"
      , AxiomDisplayInfo(("[]∧", "[]^"), "[a](P ∧ Q)↔[a]P ∧ [a]Q")
      , "boxAnd", {case () => HilbertCalculus.useAt(DerivedAxioms.boxAnd)}),
    new DerivedAxiomInfo("<> split"
      , AxiomDisplayInfo(("<>∨","<>|"), "<a>(P ∨ Q)↔<a>P ∨ <a>Q")
        , "diamondOr", {case () => useAt(DerivedAxioms.diamondOr)}),
//    new DerivedAxiomInfo("<> split left", "<>|<-", "diamondSplitLeft", {case () => useAt(DerivedAxioms.diamondSplitLeft)}),
//    new DerivedAxiomInfo("[] split left", "[]&<-", "boxSplitLeft", {case () => useAt(DerivedAxioms.boxSplitLeft)}),
//    new DerivedAxiomInfo("[] split right", "[]&->", "boxSplitRight", {case () => useAt(DerivedAxioms.boxSplitRight)}),
    new DerivedAxiomInfo("<*> approx", "<*> approx", "loopApproxd", {case () => useAt(DerivedAxioms.loopApproxd)}),
    new DerivedAxiomInfo("<*> stuck", "<*> stuck", "loopStuck", {case () => useAt(DerivedAxioms.loopStuck)}),
    new DerivedAxiomInfo("<'> stuck", ("<′> stuck","<'> stuck"), "odeStuck", {case () => useAt(DerivedAxioms.odeStuck)}),
    new DerivedAxiomInfo("[] post weaken", "[]PW", "postWeaken", {case () => useAt(DerivedAxioms.postconditionWeaken)}),
    new DerivedAxiomInfo("+<= up", "+<=", "intervalUpPlus", {case () => useAt(DerivedAxioms.intervalUpPlus)}),
    new DerivedAxiomInfo("-<= up", "-<=", "intervalUpMinus", {case () => useAt(DerivedAxioms.intervalUpMinus)}),
    new DerivedAxiomInfo("<=+ down", "<=+", "intervalDownPlus", {case () => useAt(DerivedAxioms.intervalDownPlus)}),
    new DerivedAxiomInfo("<=- down", "<=-", "intervalDownMinus", {case () => useAt(DerivedAxioms.intervalDownMinus)}),
    new DerivedAxiomInfo("<-> reflexive", ("↔R","<->R"), "equivReflexive", {case () => useAt(DerivedAxioms.equivReflexiveAxiom)}),
    new DerivedAxiomInfo("-> distributes over &", ("→∧", "->&"), "implyDistAnd", {case () => useAt(DerivedAxioms.implyDistAndAxiom)}),
    new DerivedAxiomInfo("-> distributes over <->", ("→↔","-><->"), "implyDistEquiv", {case () => useAt(DerivedAxioms.implyDistEquivAxiom)}),
    new DerivedAxiomInfo("-> weaken", ("→W","->W"), "implyWeaken", {case () => useAt(DerivedAxioms.implWeaken)}),
    new DerivedAxiomInfo("!! double negation"
      , AxiomDisplayInfo(("¬¬","!!"), "(¬¬p↔p")
      , "doubleNegation", {case () => useAt(DerivedAxioms.doubleNegationAxiom)}),
    new DerivedAxiomInfo(":= assign dual", ":=D", "assignDual", {case () => useAt(DerivedAxioms.assignDualAxiom)}),
    new DerivedAxiomInfo("[:=] vacuous assign", "V[:=]", "vacuousAssignb", {case () => useAt(DerivedAxioms.vacuousAssignbAxiom)}),
    new DerivedAxiomInfo("<:=> vacuous assign", "V<:=>", "vacuousAssignd", {case () => useAt(DerivedAxioms.vacuousAssigndAxiom)}),
    new DerivedAxiomInfo("[*] approx", "[*] approx", "loopApproxb", {case () => useAt(DerivedAxioms.loopApproxb)}),
  //@todo might have a better name
    new DerivedAxiomInfo("exists generalize", ("∃G","existsG"), "existsGeneralize", {case () => useAt(DerivedAxioms.existsGeneralize)}),
    new DerivedAxiomInfo("all substitute", ("∀S","allS"), "allSubstitute", {case () => useAt(DerivedAxioms.allSubstitute)}),
    new DerivedAxiomInfo("V[:*] vacuous assign nondet", "V[:*]", "vacuousBoxAssignNondet", {case () => useAt(DerivedAxioms.vacuousBoxAssignNondetAxiom)}),
    new DerivedAxiomInfo("V<:*> vacuous assign nondet", "V<:*>", "vacuousDiamondAssignNondet", {case () => useAt(DerivedAxioms.vacuousDiamondAssignNondetAxiom)}),
    new DerivedAxiomInfo("Domain Constraint Conjunction Reordering", ("{∧}C","{&}C"), "domainCommute", {case () => useAt(DerivedAxioms.domainCommute)}), //@todo shortname
    new DerivedAxiomInfo("& commute", ("∧C","&C"), "andCommute", {case () => useAt(DerivedAxioms.andCommute)}),
    new DerivedAxiomInfo("& associative", ("∧A","&A"), "andAssoc", {case () => useAt(DerivedAxioms.andAssoc)}),
    new DerivedAxiomInfo("-> expand", ("→E","->E"), "implyExpand", {case () => useAt(DerivedAxioms.implyExpand)}),
    new DerivedAxiomInfo("-> tautology", ("→taut","->taut"), "implyTautology", {case () => useAt(DerivedAxioms.implyTautology)}),
    new DerivedAxiomInfo("\\forall->\\exists", ("∀→∃","all->exists"), "forallThenExists", {case () => useAt(DerivedAxioms.forallThenExistsAxiom)}),
    new DerivedAxiomInfo("->true"
      , AxiomDisplayInfo(("→⊤","->T"), "(p→⊤)↔⊤")
      , "implyTrue", {case () => useAt(DerivedAxioms.impliesTrue)}),
    new DerivedAxiomInfo("true->"
      , AxiomDisplayInfo(("⊤→", "T->"), "(⊤→p)↔p")
      , "trueImply", {case () => useAt(DerivedAxioms.trueImplies)}),
    new DerivedAxiomInfo("&true"
      , AxiomDisplayInfo(("∧⊤","&T"), "(p∧⊤)↔p")
      , "andTrue", {case () => useAt(DerivedAxioms.andTrue)}),
    new DerivedAxiomInfo("true&"
      , AxiomDisplayInfo(("⊤∧","T&"), "(v∧p)↔p")
      , "trueAnd", {case () => useAt(DerivedAxioms.trueAnd)}),
    new DerivedAxiomInfo("0*", "0*", "zeroTimes", {case () => useAt(DerivedAxioms.zeroTimes)}),
    new DerivedAxiomInfo("0+", "0+", "zeroPlus", {case () => useAt(DerivedAxioms.zeroPlus)}),
    new DerivedAxiomInfo("*0", "*0", "timesZero", {case () => useAt(DerivedAxioms.timesZero)}),
    new DerivedAxiomInfo("+0", "+0", "plusZero", {case () => useAt(DerivedAxioms.plusZero)}),
    new DerivedAxiomInfo("= reflexive", "=R", "equalReflexive", {case () => useAt(DerivedAxioms.equalReflex)}),
    new DerivedAxiomInfo("= commute", "=C", "equalCommute", {case () => useAt(DerivedAxioms.equalCommute)}),
    new DerivedAxiomInfo("<=", "<=", "lessEqual", {case () => useAt(DerivedAxioms.lessEqual)}),
    new DerivedAxiomInfo("! <"
      , AxiomDisplayInfo(("¬<","!<"), "¬(f<g)↔(f≥g)")
      , "notLess", {case () => useAt(DerivedAxioms.notLess)}),
    new DerivedAxiomInfo("! >"
      , AxiomDisplayInfo(("¬>","!>"), "¬(f>g)↔(f≤g)")
      , "notGreater", {case () => useAt(DerivedAxioms.notGreater)}),
    new DerivedAxiomInfo("< negate", ("¬≤","!<="), "notGreaterEqual", {case () => useAt(DerivedAxioms.notGreaterEqual)}),
    new DerivedAxiomInfo(">= flip", ">=F", "flipGreaterEqual", {case () => useAt(DerivedAxioms.flipGreaterEqual)}),
    new DerivedAxiomInfo("> flip", ">F", "flipGreater", {case () => useAt(DerivedAxioms.flipGreater)}),
    new DerivedAxiomInfo("<", "<", "less", {case () => useAt(DerivedAxioms.less)}),
    new DerivedAxiomInfo(">", ">", "greater", {case () => useAt(DerivedAxioms.greater)}),
    new DerivedAxiomInfo("abs", "abs", "abs", {case () => useAt(DerivedAxioms.absDef)}),
    new DerivedAxiomInfo("min", "min", "min", {case () => useAt(DerivedAxioms.minDef)}),
    new DerivedAxiomInfo("max", "max", "max", {case () => useAt(DerivedAxioms.maxDef)}),
    new DerivedAxiomInfo("*<= up", "*<=", "intervalUpTimes", {case () => useAt(DerivedAxioms.intervalUpTimes)}),
    new DerivedAxiomInfo("1Div<= up", "1/<=", "intervalUp1Divide", {case () => useAt(DerivedAxioms.intervalUp1Divide)}),
    new DerivedAxiomInfo("Div<= up", "/<=", "intervalUpDivide", {case () => useAt(DerivedAxioms.intervalUpDivide)}),
    new DerivedAxiomInfo("<=* down", "<=*", "intervalDownTimes", {case () => useAt(DerivedAxioms.intervalDownTimes)}),
    new DerivedAxiomInfo("<=1Div down", "<=1/", "intervalDown1Divide", {case () => useAt(DerivedAxioms.intervalDown1Divide)}),
    new DerivedAxiomInfo("<=Div down", "<=/", "intervalDownDivide", {case () => useAt(DerivedAxioms.intervalDownDivide)}),
    new DerivedAxiomInfo("! !="
      , AxiomDisplayInfo(("¬≠","!!="), "(¬(f≠g)↔(f=g))")
      , "notNotEqual", {case () => useAt(DerivedAxioms.notNotEqual)}),
    new DerivedAxiomInfo("! ="
      , AxiomDisplayInfo(("¬ =","! ="), "(¬(f=g))↔(f≠g)")
      , "notEqual", {case () => useAt(DerivedAxioms.notEqual)}),
    new DerivedAxiomInfo("! <="
      , AxiomDisplayInfo(("¬≤","!<="), "(!(f≤g)↔(f>g)")
      , "notLessEqual", {case () => useAt(DerivedAxioms.notLessEqual)}),
    new DerivedAxiomInfo("* associative", "*A", "timesAssociative", {case () => useAt(DerivedAxioms.timesAssociative)}),
    new DerivedAxiomInfo("* commute", "*C", "timesCommute", {case () => useAt(DerivedAxioms.timesCommutative)}),
    new DerivedAxiomInfo("* inverse", "*i", "timesInverse", {case () => useAt(DerivedAxioms.timesInverse)}),
    new DerivedAxiomInfo("* closed", "*c", "timesClosed", {case () => useAt(DerivedAxioms.timesClosed)}),
    new DerivedAxiomInfo("* identity", "*I", "timesIdentity", {case () => useAt(DerivedAxioms.timesIdentity)}),
    new DerivedAxiomInfo("+ associative", "+A", "plusAssociative", {case () => useAt(DerivedAxioms.plusAssociative)}),
    new DerivedAxiomInfo("+ commute", "+C", "plusCommute", {case () => useAt(DerivedAxioms.plusCommutative)}),
    new DerivedAxiomInfo("+ inverse", "+i", "plusInverse", {case () => useAt(DerivedAxioms.plusInverse)}),
    new DerivedAxiomInfo("+ closed", "+c", "plusClosed", {case () => useAt(DerivedAxioms.plusClosed)}),
    new DerivedAxiomInfo("positivity", "Pos", "positivity", {case () => useAt(DerivedAxioms.positivity)}),
    new DerivedAxiomInfo("distributive", "*+", "distributive", {case () => useAt(DerivedAxioms.distributive)}),
    new DerivedAxiomInfo("[]~><> propagation", "[]~><>", "boxDiamondPropagation", {case () => useAt(DerivedAxioms.boxDiamondPropagation)}),
    new DerivedAxiomInfo("-> self", ("→self","-> self"), "implySelf", {case () => useAt(DerivedAxioms.implySelf)}),
    //@todo internal only
//    new DerivedAxiomInfo("K1", "K1", "K1", {case () => useAt(DerivedAxioms.K1)}),
//    new DerivedAxiomInfo("K2", "K2", "K2", {case () => useAt(DerivedAxioms.K2)}),
    new DerivedAxiomInfo("PC1", "PC1", "PC1", {case () => useAt(DerivedAxioms.PC1)}),
    new DerivedAxiomInfo("PC2", "PC2", "PC2", {case () => useAt(DerivedAxioms.PC2)}),
    new DerivedAxiomInfo("PC3", "PC3", "PC3", {case () => useAt(DerivedAxioms.PC3)}),
    new DerivedAxiomInfo("PC9", "PC9", "PC9", {case () => useAt(DerivedAxioms.PC9)}),
    new DerivedAxiomInfo("PC10", "PC10", "PC10", {case () => useAt(DerivedAxioms.PC10)}),
    // @internal axioms for unit tests
    new DerivedAxiomInfo("exists dual dummy", "DUMMY", "dummyexistsDualAxiomT", {case () => ???}),
    new DerivedAxiomInfo("all dual dummy", "DUMMY", "dummyallDualAxiom", {case () => ???}),
    new DerivedAxiomInfo("all dual dummy 2", "DUMMY", "dummyallDualAxiom2", {case () => ???}),
    new DerivedAxiomInfo("+id' dummy", "DUMMY", "dummyDplus0", {case () => ???}),
    new DerivedAxiomInfo("+*' reduce dummy", "DUMMY", "dummyDplustimesreduceAxiom", {case () => ???}),
    new DerivedAxiomInfo("+*' expand dummy", "DUMMY", "dummyDplustimesexpandAxiom", {case () => ???}),
    new DerivedAxiomInfo("^' dummy", "DUMMY", "dummyDpowerconsequence", {case () => ???}),

    // Note: Tactic info does not cover all tactics yet.
    // Proof rule position PositionTactics
    new PositionTacticInfo("notL"
      , RuleDisplayInfo(("¬L", "!L"), (List("¬P", "&Gamma;"),List("&Delta;")), List((List("&Gamma;"),List("&Delta;","P"))))
      , {case () => ProofRuleTactics.notL}),
    new PositionTacticInfo("notR"
      , RuleDisplayInfo(("¬R", "!R"), (List("&Gamma;"),List("¬P","&Delta;")), List((List("&Gamma;","P"),List("&Delta;"))))
      , {case () => ProofRuleTactics.notR}),
    new PositionTacticInfo("andR"
      , RuleDisplayInfo(("∧R", "^R"), (List("&Gamma;"),List("P∧Q","&Delta;")),
        List((List("&Gamma;"),List("P", "&Delta;")),
          (List("&Gamma;"), List("Q", "&Delta;"))))
      , {case () => ProofRuleTactics.andR}),
    new PositionTacticInfo("andL"
      , RuleDisplayInfo(("∧L", "^L"), (List("P∧Q", "&Gamma;"),List("&Delta;")), List((List("&Gamma;","P","Q"),List("&Delta;"))))
      , {case () => ProofRuleTactics.andL}),
    new PositionTacticInfo("orL"
      , RuleDisplayInfo(("∨L", "|L"), (List("P∨Q", "&Gamma;"),List("&Delta;")),
        List((List("&Gamma;", "P"),List("&Delta;")),
          (List("&Gamma;", "Q"),List("&Delta;"))))
      , {case () => ProofRuleTactics.orL}),
    new PositionTacticInfo("orR"
      , RuleDisplayInfo(("∨R", "|R"), (List("&Gamma;"),List("P∨Q","&Delta;")), List((List("&Gamma;"),List("P","Q","&Delta;"))))
      , {case () => ProofRuleTactics.orR}),
    new PositionTacticInfo("implyR"
      , RuleDisplayInfo(("→R", "->R"), (List("&Gamma;"),List("P→Q", "&Delta;")), List((List("&Gamma;","P"),List("Q","&Delta;"))))
      , {case () => ProofRuleTactics.implyR}),
    new PositionTacticInfo("implyL"
      , RuleDisplayInfo(("→L", "->L"), (List("P→Q","&Gamma;"),List("&Delta;")),
        List((List("&Gamma;","P"),List("&Delta;")),
          (List("&Gamma;"),List("Q","&Delta;"))))
      , {case () => ProofRuleTactics.implyL}),
    new PositionTacticInfo("equivL"
      , RuleDisplayInfo(("↔L", "<->L"), (List("P↔Q","&Gamma;"),List("&Delta;")),
        List((List("&Gamma;","P∧Q"),List("&Delta;")),
          (List("&Gamma;","¬P∧¬Q"),List("&Delta;"))
         ))
      , {case () => ProofRuleTactics.equivL}),
    new PositionTacticInfo("equivR"
      , RuleDisplayInfo(("↔R", "<->R"), (List("&Gamma;"),List("P↔Q","&Delta;")),
        List((List("&Gamma;","P","Q"),List("&Delta;")),
          (List("&Gamma;","¬P","¬Q"),List("&Delta;"))))
      , {case () => ProofRuleTactics.equivR}),
    new InputPositionTacticInfo("allL"
      , RuleDisplayInfo(("∀L", "allL"), (List("&Gamma;","∀x P(x)"), List("&Delta;")),
        List((List("&Gamma;", "P(θ)"),List("&Delta;"))))
      , List(TermArg("θ"))
      , {case () => (t:Term) => SequentCalculus.allL(t)}),
    new PositionTacticInfo("allR"
      , RuleDisplayInfo(("∀R", "allR"), (List("&Gamma;"), List("∀x P(x)", "&Delta;")),
        List((List("&Gamma;"),List("P(x)","&Delta;"))))
      , {case () => SequentCalculus.allR}),
    new PositionTacticInfo("existsL"
      , RuleDisplayInfo(("∃L", "existsL"), (List("&Gamma;","∃x P(x)"),List("&Delta;")),
        List((List("&Gamma;","P(x)"),List("&Delta;"))))
      , {case () => SequentCalculus.existsL}),
    new PositionTacticInfo("existsR"
      , RuleDisplayInfo(("∃R", "existsR"), (List("&Gamma;"),List("∃x P(x)","&Delta;")),
        List((List("&Gamma;"),List("P(&theta;)","&Delta;"))))
      , {case () => SequentCalculus.existsR}),
    new TacticInfo("G"
      , RuleDisplayInfo("G", (List(""),List("[a]P")), List((List(),List("P"))))
      , {case () => DLBySubst.G}),
    new TacticInfo("hideG"
      , RuleDisplayInfo("G", (List("&Gamma;"), List("[a]P", "&Delta;")), List((List(),List("P"))))
      , {case () => HilbertCalculus.hideG}),
    new PositionTacticInfo("abstractionb"
      , RuleDisplayInfo("V++", (List("&Gamma;", "[a]P"), List("&Delta;"))
      , List((List("&Gamma; \\ a", "P"), List("&Delta;"))))
      , {case () => TactixLibrary.abstractionb}),
    new PositionTacticInfo("dualFree"
      , RuleDisplayInfo(("[]⊤", "[]T"), (List("&Gamma;"),List("[a]⊤","&Delta;")),
        List())
      , {case () => HilbertCalculus.dualFree}),

    new PositionTacticInfo("commuteEquivL", ("↔CL", "<->CL"), {case () => ProofRuleTactics.commuteEquivL}),
    new PositionTacticInfo("commuteEquivR", ("↔CR", "<->CR"), {case () => ProofRuleTactics.commuteEquivR}),
    new PositionTacticInfo("equivifyR", ("→↔","-><->"), {case () => ProofRuleTactics.equivifyR}),
    new PositionTacticInfo("hideL"
      , RuleDisplayInfo("WL", (List("&Gamma;", "P"),List("&Delta;"))
        , List((List("&Gamma;"),List("&Delta;")))),
      {case () => ProofRuleTactics.hideL}),
    new PositionTacticInfo("hideR"
      , RuleDisplayInfo("WR", (List("&Gamma;"),List("P", "&Delta;"))
        , List((List("&Gamma;"),List("&Delta;")))),
      {case () => ProofRuleTactics.hideR}),
    new PositionTacticInfo("coHideL", "W", {case () => ProofRuleTactics.coHideL}),
    new PositionTacticInfo("coHideR", "W", {case () => ProofRuleTactics.coHideR}),
    new PositionTacticInfo("closeFalse"
      , RuleDisplayInfo(("⊥L", "falseL"), (List("⊥","&Gamma;"),List("&Delta;")), List())
      , {case () => ProofRuleTactics.closeFalse}),
    new PositionTacticInfo("closeTrue"
      , RuleDisplayInfo(("⊤R","trueR"), (List("&Gamma;"), List("⊤","&Delta;")),List())
        ,{case () => ProofRuleTactics.closeTrue}),
    new PositionTacticInfo("skolemizeL", "skolem", {case () => ProofRuleTactics.skolemizeL}),
    new PositionTacticInfo("skolemizeR", "skolem", {case () => ProofRuleTactics.skolemizeR}),
    new PositionTacticInfo("skolemize", "skolem", {case () => ProofRuleTactics.skolemize}),
    new PositionTacticInfo("coHide", "W", {case () => ProofRuleTactics.coHide}),
    new PositionTacticInfo("hide", "W", {case () => ProofRuleTactics.hide}),
    new PositionTacticInfo("allL2R", "L=R all", {case () => TactixLibrary.exhaustiveEqL2R}),

    // Proof rule two-position tactics
    new TwoPositionTacticInfo("coHide2", "W", {case () => ProofRuleTactics.coHide2}),
    new TwoPositionTacticInfo("exchangeL", "X", {case () => ProofRuleTactics.exchangeL}),
    new TwoPositionTacticInfo("exchangeR", "X", {case () => ProofRuleTactics.exchangeR}),
    new TwoPositionTacticInfo("closeId",
      RuleDisplayInfo("closeId", (List("&Gamma;", "P"), List("P", "&Delta;")), Nil),
<<<<<<< HEAD
      {case () => (ante: AntePosition, succ: SuccPosition) => TactixLibrary.close(ante, succ)}),
    new TwoPositionTacticInfo("L2R",
      RuleDisplayInfo("L2R",
        /*conclusion*/ (List("&Gamma;", "x=y", "P(x)"), List("Q(x)", "&Delta;")),
        /*premise*/    List((List("&Gamma;", "x=y", "P(y)"), List("Q(y)", "&Delta;")))),
      {case () => (pos: AntePosition) => TactixLibrary.eqL2R(pos)}),
=======
      {case () => ProofRuleTactics.trivialCloser}),
>>>>>>> e0777454

    // Proof rule input tactics
    new InputTacticInfo("cut"
      , RuleDisplayInfo(("\u2702","cut")
        ,(List("&Gamma;"), List("&Delta;"))
        ,List(
          (List("&Gamma;"),List("&Delta;","P")),
          (List("&Gamma;", "P"), List("&Delta;"))))
        ,List(FormulaArg("P")), {case () => (fml:Formula) => ProofRuleTactics.cut(fml)}),
    // Proof rule input position tactics
    //@todo Move these DependentPositionTactic wrappers to ProofRuleTactics?
    new InputPositionTacticInfo("cutL", "cut", List(FormulaArg("cutFormula")),
      {case () => (fml:Formula) => new DependentPositionTactic("cutL") {
        /** Create the actual tactic to be applied at position pos */
        override def factory(pos: Position): DependentTactic = new DependentTactic("cutL") {
          ProofRuleTactics.cutL(fml)(pos.checkAnte.top)
        }
      }}),
    new InputPositionTacticInfo("cutR", "cut", List(FormulaArg("cutFormula")),
      {case () => (fml:Formula) => new DependentPositionTactic("cutR") {
        /** Create the actual tactic to be applied at position pos */
        override def factory(pos: Position): DependentTactic = new DependentTactic("cutR") {
          ProofRuleTactics.cutR(fml)(pos.checkSucc.top)
        }
      }}),
    new InputPositionTacticInfo("cutLR", "cut", List(FormulaArg("cutFormula")),
      {case () => (fml:Formula) => new DependentPositionTactic("cutLR") {
          /** Create the actual tactic to be applied at position pos */
          override def factory(pos: Position): DependentTactic = new DependentTactic("cutLR") {
            ProofRuleTactics.cutLR(fml)(pos)
          }
        }}),
    new InputPositionTacticInfo("loop",
      RuleDisplayInfo("loop",(List("&Gamma;"), List("[a*]P", "&Delta;")),
        List(
          (List("&Gamma;"),List("j(x)", "&Delta;")),
          (List("j(x)"),List("[a]j(x)")),
          (List("j(x)"),List("P"))))
      , List(FormulaArg("j(x)")), {case () => (fml:Formula) => TactixLibrary.loop(fml)}),
    new InputPositionTacticInfo("generalizeb",
    RuleDisplayInfo("G[]",(List("&Gamma;"), List("[a]P", "&Delta;")),
      List(
        (List("&Gamma;"),List("[a]Q", "&Delta;")),
        (List("Q"),List("P"))))
    , List(FormulaArg("Q")), {case () => (fml:Formula) => TactixLibrary.generalize(fml)}),
    new InputPositionTacticInfo("transform", "trafo", List(FormulaArg("toFormula")),
      {case () => (fml:Formula) => TactixLibrary.transform(fml)}),

  //
    new TacticInfo("TrivialCloser", "TrivialCloser", {case () => ProofRuleTactics.trivialCloser}),
    new TacticInfo("nil", "nil", {case () => Idioms.nil}),

    // TactixLibrary tactics
    new PositionTacticInfo("step", "step", {case () => TactixLibrary.step}),
    new PositionTacticInfo("stepAt", "stepAt", {case () => HilbertCalculus.stepAt}),
    new PositionTacticInfo("normalize", "normalize", {case () => TactixLibrary.normalize}),
    new PositionTacticInfo("prop", "prop", {case () => TactixLibrary.prop}),
    new PositionTacticInfo("chase", "chase", {case () => TactixLibrary.chase}),
    // Technically in InputPositionTactic(Generator[Formula, {case () => ???}), but the generator is optional
    new PositionTacticInfo("master", "master", {case () => (gen:Generator[Formula]) => TactixLibrary.master(gen)}, needsGenerator = true),
    new TacticInfo("QE", "QE",  {case () => TactixLibrary.QE}, needsTool = true),
    new TacticInfo("MathematicaQE", "MathematicaQE", {case () => TactixLibrary.QE}, needsTool = true),

    // Differential tactics
    new PositionTacticInfo("DIRule",
      RuleDisplayInfo("DI",
        (List("&Gamma;"),List("[{x′ = f(x) & q(x)}]p(x)","&Delta;")),
        /* premises */ List((List("&Gamma;", "q(x)"), List("p(x)", "&Delta;")),
          (List("&Gamma;", "q(x)"), List("[{x′ = f(x) & q(x)}](p(x))′","&Delta;")))),
      {case () => DifferentialTactics.DIRule}),
    new PositionTacticInfo("autoDIRule",
    RuleDisplayInfo("DI",
      (List("&Gamma;"),List("[{x′ = f(x) & q(x)}]p(x)","&Delta;")),
      /* premises */ List((List("&Gamma;", "q(x)"), List("p(x)", "&Delta;"), true),
        (List("&Gamma;", "q(x)"), List("[{x′ = f(x) & q(x)}](p(x))′","&Delta;"), true))),
    {case () => DifferentialTactics.diffInd}, needsTool = true),
    new PositionTacticInfo("diffInd",
    RuleDisplayInfo("diffInd",
      (List("&Gamma;"),List("[{x′ = f(x) & q(x)}]p(x)","&Delta;")),
      /* premises */ List((List("&Gamma;", "q(x)"), List("p(x)", "&Delta;")),
        (List("q(x)"), List("[x′:=f(x)](p(x))′")))),
    {case () => DifferentialTactics.diffIndRule}),
    new PositionTacticInfo("autoDiffInd",
    RuleDisplayInfo("diffInd",
      (List("&Gamma;"),List("[{x′ = f(x) & q(x)}]p(x)","&Delta;")),
      /* premises */ List((List("&Gamma;", "q(x)"), List("p(x)", "&Delta;"), true),
        (List("q(x)"), List("[x′:=f(x)](p(x))′"), true))),
    {case () => DifferentialTactics.diffInd}),
    new InputPositionTacticInfo("diffInvariant"
    , RuleDisplayInfo("DC+DI"
      , (List("&Gamma;"),List("[{x′ = f(x) & q(x)}]p(x)","&Delta;"))
      , /* premises */ List((List("&Gamma;"), List("[{x′ = f(x) & q(x)}]r(x)", "&Delta;"), true),
        (List("&Gamma;"), List("[{x′ = f(x) & (q(x) ∧ r(x))}]p(x)","&Delta;"))))
<<<<<<< HEAD
    , List(FormulaArg("formula"))
    , {case () => (fml:Formula) => TactixLibrary.diffInvariant(Seq(fml):_*)}),
=======
    , List(FormulaArg("r(x)"))
    , {case () => (fml:Formula) => TactixLibrary.diffInvariant(Seq(fml) : _*)}),
>>>>>>> e0777454
    new PositionTacticInfo("diffSolve",
      RuleDisplayInfo("[′]R",
        (List("&Gamma;"),List("[{x′ = f(x) & q(x)}]p(x)","&Delta;")),
        List((List("&Gamma;"), List("∀t≥0 ( (∀0≤s≤t q(sol(s))) → [x:=sol(t)]p(x) )")))),
      {case () => TactixLibrary.diffSolve(None)}, needsTool = true), //@todo change the tactic back when we get a chance to implement the new one.
    new PositionTacticInfo("autoDiffSolve",
    RuleDisplayInfo("[′]R",
      (List("&Gamma;"),List("[{x′ = f(x) & q(x)}]p(x)","&Delta;")),
      List((List("&Gamma;", "t≥0"), List("[x:=sol(t)](q(x) → p(x))")))),
    {case () => TactixLibrary.diffSolve(None)}, needsTool = true),
    new PositionTacticInfo("Dvariable", "Dvar", {case () => DifferentialTactics.Dvariable}),

    // DLBySubst
    new InputPositionTacticInfo("I", "I", List(FormulaArg("invariant")), {case () => (fml:Formula) => TactixLibrary.loop(fml)})
  ) ensuring(consistentInfo _, "meta-information on AxiomInfo is consistent with actual (derived) axioms etc.")

  private def consistentInfo(list: List[DerivationInfo]): Boolean = {
    //@note to avoid file storage issues on some OSes, lowercase versions of names are expected to be unique.
    val canonicals = list.map(i => i.canonicalName.toLowerCase())
    val codeNames = list.map(i => i.codeName.toLowerCase()).filter(n => n!=needsCodeName)
    list.forall(i => i match {
        case ax: CoreAxiomInfo => Axiom.axioms.contains(ax.canonicalName) ensuring(r=>r, "core axiom correctly marked as CoreAxiomInfo: " + ax.canonicalName)
        case ax: DerivedAxiomInfo => true //@todo can't ask DerivedAxioms.derivedAxiom yet since still initializing, besides that'd be circular
        case _ => true
      }
    ) &
      (canonicals.length==canonicals.distinct.length ensuring(r=>r, "unique canonical names: " + (canonicals diff canonicals.distinct))) &
      (codeNames.length==codeNames.distinct.length ensuring(r=>r, "unique code names / identifiers: " + (codeNames diff codeNames.distinct)))
  }

  /** code name mapped to derivation information */
  private val byCodeName: Map[String, DerivationInfo] =
  /* @todo Decide on a naming convention. Until then, making everything case insensitive */
    allInfo.foldLeft(HashMap.empty[String,DerivationInfo]){case (acc, info) =>
        acc.+((info.codeName.toLowerCase(), info))
    }

  /** canonical name mapped to derivation information */
  private val byCanonicalName: Map[String, DerivationInfo] =
    allInfo.foldLeft(HashMap.empty[String,DerivationInfo]){case (acc, info) =>
      acc.+((info.canonicalName.toLowerCase, info))
    }

  /** Retrieve meta-information on an inference by the given canonical name `axiomName` */
  def apply(axiomName: String): DerivationInfo = {
    byCanonicalName.getOrElse(axiomName.toLowerCase,
        throw new AxiomNotFoundException(axiomName))
  }

  /** Throw an AssertionError if id does not conform to the rules for code names. */
  def assertValidIdentifier(id:String) = { assert(id.forall{case c => c.isLetterOrDigit})}

  /** Retrieve meta-information on an inference by the given code name `codeName` */
  def ofCodeName(codeName:String): DerivationInfo = byCodeName.getOrElse(codeName.toLowerCase,
    throw new IllegalArgumentException("No such DerivationInfo of identifier " + codeName)
  )

  def hasCodeName(codeName: String): Boolean = byCodeName.keySet.contains(codeName.toLowerCase)
}

object AxiomInfo {
  /** Retrieve meta-information on an axiom by the given canonical name `axiomName` */
  def apply(axiomName: String): AxiomInfo =
    DerivationInfo(axiomName) match {
      case info:AxiomInfo => info
      case info => throw new Exception("Derivation \"" + info.canonicalName + "\" is not an axiom")
  }

  /** Retrieve meta-information on an axiom by the given code name `codeName` */
  def ofCodeName(codeName: String): AxiomInfo =
    DerivationInfo.ofCodeName(codeName) match {
      case info:AxiomInfo => info
      case info => throw new Exception("Derivation \"" + info.canonicalName + "\" is not an axiom")
    }
}

object TacticInfo {
  def apply(tacticName: String): TacticInfo =
    DerivationInfo(tacticName) match {
      case info:TacticInfo => info
      case info => throw new Exception("Derivation \"" + info.canonicalName + "\" is not a tactic")
    }
}

sealed trait ArgInfo {
  val sort: String
  val name: String
}
case class FormulaArg (override val name: String) extends ArgInfo {
  val sort = "formula"
}
case class VariableArg (override val name: String) extends ArgInfo {
  val sort = "variable"
}
case class TermArg (override val name: String) extends ArgInfo {
  val sort = "term"
}
@deprecated("Until lists are actually added to the concrete syntax of Bellerophon.", "4.2b1")
case class ListArg (override val name: String, elementSort: String) extends ArgInfo {
  val sort = "list"
}

/** Meta-information on a derivation step, which is an axiom, derived axiom, proof rule, or tactic. */
sealed trait DerivationInfo {
  /** Canonical name unique across all derivations (axioms or tactics). For axioms this is as declared in the
    * axioms file, for and tactics it is identical to codeName. Can and will contain spaces and special chars. */
  val canonicalName: String
  /** How to display this inference step in a UI */
  val display: DisplayInfo
  /** The unique alphanumeric identifier for this inference step. */
  val codeName: String
  /** Specification of inputs (other than positions) to the derivation, along with names to use when displaying in the UI. */
  val inputs: List[ArgInfo] = Nil
  /** Bellerophon tactic implementing the derivation. For non-input tactics this is simply a BelleExpr. For input tactics
    * it is (curried) function which accepts the inputs and produces a BelleExpr. */
  def belleExpr: Any
  //@todo add formattedName/unicodeName: String
  /** Number of positional arguments to the derivation. Can be 0, 1 or 2. */
  val numPositionArgs: Int = 0
  /** Whether the derivation expects the caller to provide it with a way to generate invariants */
  val needsGenerator: Boolean = false
}

/** Meta-Information for an axiom or derived axiom */
trait AxiomInfo extends DerivationInfo {
  /** The valid formula that this axiom represents */
  def formula: Formula
  /** A Provable concluding this axiom */
  def provable: Provable
}

/** Meta-Information for an axiom from the prover core */
case class CoreAxiomInfo(override val canonicalName:String, override val display: DisplayInfo, override val codeName: String, expr: Unit => Any, override val inputs:List[ArgInfo] = Nil) extends AxiomInfo {
  DerivationInfo.assertValidIdentifier(codeName)
  def belleExpr = expr()
  override val formula:Formula = {
    Axiom.axioms.get(canonicalName) match {
      case Some(fml) => fml
      case None => throw new AxiomNotFoundException("No formula for axiom " + canonicalName)
    }
  }
  override lazy val provable:Provable = Axiom.axiom(canonicalName)
  override val numPositionArgs = 1
}

/** Information for a derived axiom proved from the core */
case class DerivedAxiomInfo(override val canonicalName:String, override val display: DisplayInfo, override val codeName: String, expr: Unit => Any) extends AxiomInfo {
  DerivationInfo.assertValidIdentifier(codeName)
  def belleExpr = expr()
  override lazy val formula: Formula =
    DerivedAxioms.derivedAxiom(canonicalName).conclusion.succ.head
//  {
//    DerivedAxioms.derivedAxiomMap.get(canonicalName) match {
//      case Some(fml) => fml._1
//      case None => throw new AxiomNotFoundException("No formula for axiom " + canonicalName)
//    }
//  }
  override lazy val provable:Provable = DerivedAxioms.derivedAxiom(canonicalName)
  override val numPositionArgs = 1
}

object DerivedAxiomInfo {
  /** Retrieve meta-information on an axiom by the given canonical name `axiomName` */
  def locate(axiomName: String): Option[DerivedAxiomInfo] =
    DerivationInfo(axiomName) match {
      case info: DerivedAxiomInfo => Some(info)
      case _ => None
    }
  /** Retrieve meta-information on an axiom by the given canonical name `axiomName` */
  def apply(axiomName: String): DerivedAxiomInfo =
    DerivationInfo(axiomName) match {
      case info: DerivedAxiomInfo => info
      case info => throw new Exception("Derivation \"" + info.canonicalName + "\" is not a derived axiom")
    }

  val allInfo:List[DerivedAxiomInfo] =  DerivationInfo.allInfo.filter(_.isInstanceOf[DerivedAxiomInfo]).map(_.asInstanceOf[DerivedAxiomInfo])
}

// tactics

/** Meta-information on a tactic performing a proof step (or more) */
class TacticInfo(override val codeName: String, override val display: DisplayInfo, expr: Unit => Any, needsTool: Boolean = false, override val needsGenerator: Boolean = false) extends DerivationInfo {
  DerivationInfo.assertValidIdentifier(codeName)
  def belleExpr = expr()
  val canonicalName = codeName
}

case class PositionTacticInfo(override val codeName: String, override val display: DisplayInfo, expr: Unit => Any, needsTool: Boolean = false, override val needsGenerator: Boolean = false)
  extends TacticInfo(codeName, display, expr, needsTool, needsGenerator) {
  override val numPositionArgs = 1
}

case class TwoPositionTacticInfo(override val codeName: String, override val display: DisplayInfo, expr: Unit => Any, needsTool: Boolean = false, override val needsGenerator: Boolean = false)
  extends TacticInfo(codeName, display, expr, needsTool, needsGenerator) {
  override val numPositionArgs = 2
}

case class InputTacticInfo(override val codeName: String, override val display: DisplayInfo, override val inputs:List[ArgInfo], expr: Unit => Any, needsTool: Boolean = false, override val needsGenerator: Boolean = false)
  extends TacticInfo(codeName, display, expr, needsTool, needsGenerator)

case class InputPositionTacticInfo(override val codeName: String, override val display: DisplayInfo, override val inputs:List[ArgInfo], expr: Unit => Any, needsTool: Boolean = false, override val needsGenerator: Boolean = false)
  extends TacticInfo(codeName, display, expr, needsTool, needsGenerator) {
  override val numPositionArgs = 1
}

case class InputTwoPositionTacticInfo(override val codeName: String, override val display: DisplayInfo, override val inputs:List[ArgInfo], expr: Unit => Any, needsTool: Boolean = false, override val needsGenerator: Boolean = false)
  extends TacticInfo(codeName, display, expr, needsTool, needsGenerator) {
  override val numPositionArgs = 2
}<|MERGE_RESOLUTION|>--- conflicted
+++ resolved
@@ -124,13 +124,8 @@
       , /* conclusion */ (List("&Gamma;"),List("[{x′ = f(x) & q(x)}]p(x)","&Delta;"))
       , /* premises */ List((List("&Gamma;"), List("[{x′ = f(x) & q(x)}]r(x)", "&Delta;")),
         (List("&Gamma;"), List("[{x′ = f(x) & (q(x) ∧ r(x))}]p(x)","&Delta;"))))
-<<<<<<< HEAD
-    , List(FormulaArg("formula"))
+    , List(FormulaArg("formula")) //@todo should this be r(x) or formula? Does it matter?
     , {case () => (fml: Seq[Formula]) => TactixLibrary.diffCut(fml:_*)}),
-=======
-    , List(FormulaArg("r(x)"))
-    , {case () => (fml: Formula) => TactixLibrary.diffCut(Seq(fml):_*)}),
->>>>>>> e0777454
     new CoreAxiomInfo("DE differential effect"
       , AxiomDisplayInfo("DE", "[{x′=f(x)&q(x)}]P↔[x′=f(x)&q(x)][x′:=f(x)]P")
       , "DE", {case () => HilbertCalculus.DE}),
@@ -508,16 +503,13 @@
     new TwoPositionTacticInfo("exchangeR", "X", {case () => ProofRuleTactics.exchangeR}),
     new TwoPositionTacticInfo("closeId",
       RuleDisplayInfo("closeId", (List("&Gamma;", "P"), List("P", "&Delta;")), Nil),
-<<<<<<< HEAD
       {case () => (ante: AntePosition, succ: SuccPosition) => TactixLibrary.close(ante, succ)}),
     new TwoPositionTacticInfo("L2R",
       RuleDisplayInfo("L2R",
         /*conclusion*/ (List("&Gamma;", "x=y", "P(x)"), List("Q(x)", "&Delta;")),
         /*premise*/    List((List("&Gamma;", "x=y", "P(y)"), List("Q(y)", "&Delta;")))),
       {case () => (pos: AntePosition) => TactixLibrary.eqL2R(pos)}),
-=======
-      {case () => ProofRuleTactics.trivialCloser}),
->>>>>>> e0777454
+//      {case () => ProofRuleTactics.trivialCloser}), //@todo This is a 4.1b3 merge conflict. I'm not sure what the correct behavior is.
 
     // Proof rule input tactics
     new InputTacticInfo("cut"
@@ -611,13 +603,8 @@
       , (List("&Gamma;"),List("[{x′ = f(x) & q(x)}]p(x)","&Delta;"))
       , /* premises */ List((List("&Gamma;"), List("[{x′ = f(x) & q(x)}]r(x)", "&Delta;"), true),
         (List("&Gamma;"), List("[{x′ = f(x) & (q(x) ∧ r(x))}]p(x)","&Delta;"))))
-<<<<<<< HEAD
-    , List(FormulaArg("formula"))
+    , List(FormulaArg("formula")) //@todo r(x) or formula? Not sure after 4.1b3 merge.
     , {case () => (fml:Formula) => TactixLibrary.diffInvariant(Seq(fml):_*)}),
-=======
-    , List(FormulaArg("r(x)"))
-    , {case () => (fml:Formula) => TactixLibrary.diffInvariant(Seq(fml) : _*)}),
->>>>>>> e0777454
     new PositionTacticInfo("diffSolve",
       RuleDisplayInfo("[′]R",
         (List("&Gamma;"),List("[{x′ = f(x) & q(x)}]p(x)","&Delta;")),
