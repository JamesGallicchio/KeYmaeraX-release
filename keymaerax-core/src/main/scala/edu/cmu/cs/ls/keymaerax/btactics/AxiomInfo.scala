--- conflicted
+++ resolved
@@ -152,20 +152,12 @@
     new CoreAxiomInfo("[:=] assign", "[:=]", "assignbAxiom", 'full, {case () => HilbertCalculus.useAt(Ax.assignbAxiom)}),
     new CoreAxiomInfo("[:=] self assign", "[:=]", "selfassignb", unsure, {case () => HilbertCalculus.useAt(Ax.selfassignb)}),
     // @TODO: Has annotation, but keeping axiom info here because tests don't initialize axiom info correctly
-<<<<<<< HEAD
-    /*new DerivedAxiomInfo("[:=] self assign y", "[:=]y", "selfassignby", unsure, {case () => HilbertCalculus.useAt(Ax.selfassignby)}),
-    new DerivedAxiomInfo("<:=> assign", AxiomDisplayInfo("<:=>", "<span class=\"k4-axiom-key\">&langle;x:=e&rangle;p(x)</span>↔p(e)"), "assignd", 'full, {case () => HilbertCalculus.assignd}),
-    new DerivedAxiomInfo("<:=> self assign", "<:=>", "selfassignd", unsure, {case () => HilbertCalculus.useAt("<:=> self assign")}),
-    new DerivedAxiomInfo("<:=> assign equality all", "<:=>", "assigndEqualityAll", unsure, {case () => HilbertCalculus.useAt("<:=> assign equality all")}),*/
-    new CoreAxiomInfo("[:=] assign equality", "[:=]=", "assignbeq", unsure, {case () => HilbertCalculus.useAt("[:=] assign equality")}),
-=======
-    new DerivedAxiomInfo("[:=] self assign y", "[:=]y", "selfassignby", unsure, {case () => HilbertCalculus.useAt(Ax.selfassignby)}),
+/*    new DerivedAxiomInfo("[:=] self assign y", "[:=]y", "selfassignby", unsure, {case () => HilbertCalculus.useAt(Ax.selfassignby)}),*/
     new PositionTacticInfo("assignd", AxiomDisplayInfo("<:=>", "<span class=\"k4-axiom-key\">&langle;x:=e&rangle;p(x)</span>↔p(e)"), {case () => HilbertCalculus.assignd}),
-    new DerivedAxiomInfo("<:=> assign", AxiomDisplayInfo("<:=>", "<span class=\"k4-axiom-key\">&langle;x:=e&rangle;p(x)</span>↔p(e)"), "assigndAxiom", 'full, {case () => HilbertCalculus.useAt(Ax.assigndAxiom)}),
+/*    new DerivedAxiomInfo("<:=> assign", AxiomDisplayInfo("<:=>", "<span class=\"k4-axiom-key\">&langle;x:=e&rangle;p(x)</span>↔p(e)"), "assigndAxiom", 'full, {case () => HilbertCalculus.useAt(Ax.assigndAxiom)}),
     new DerivedAxiomInfo("<:=> self assign", "<:=>", "selfassignd", unsure, {case () => HilbertCalculus.useAt(Ax.selfassignd)}),
-    new DerivedAxiomInfo("<:=> assign equality all", "<:=>", "assigndEqualityAll", unsure, {case () => HilbertCalculus.useAt(Ax.assigndEqualityAll)}),
+    new DerivedAxiomInfo("<:=> assign equality all", "<:=>", "assigndEqualityAll", unsure, {case () => HilbertCalculus.useAt(Ax.assigndEqualityAll)}),*/
     new CoreAxiomInfo("[:=] assign equality", "[:=]=", "assignbeq", unsure, {case () => HilbertCalculus.useAt(Ax.assignbeq)}),
->>>>>>> d87eed8f
     // @TODO: Has annotation, but keeping axiom info here because tests don't initialize axiom info correctly
     //new DerivedAxiomInfo("[:=] assign equality y", "[:=]=y", "assignbeqy", unsure, {case () => HilbertCalculus.useAt(Ax.assignbeqy)}),
     new PositionTacticInfo("assignEquality", "[:=]=", {case () => DLBySubst.assignEquality}, revealInternalSteps = true),
@@ -249,11 +241,7 @@
       , {case () => DifferentialTactics.diffWeakenPlus}, revealInternalSteps = true),
     /*new DerivedAxiomInfo("DC differential cut"
       , InputAxiomDisplayInfo("DC","(<span class=\"k4-axiom-key\">[{x′=f(x)&Q}]P</span>↔[{x′=f(x)&Q∧R}]P)←[{x′=f(x)&Q}]R", List(FormulaArg("R")))
-<<<<<<< HEAD
-      , "DC", 'linear, {case () => HilbertCalculus.useAt("DC differential cut")}),*/
-=======
       , "DC", 'linear, {case () => HilbertCalculus.useAt(Ax.DC)}),
->>>>>>> d87eed8f
     InputPositionTacticInfo("dC"
       , RuleDisplayInfo("Differential Cut"
         , /* conclusion */ (List("&Gamma;"),List("[{x′=f(x) & Q}]P","&Delta;"))
@@ -277,22 +265,13 @@
       , _ => DifferentialTactics.inverseDiffCut),
     new CoreAxiomInfo("DMP differential modus ponens"
       , InputAxiomDisplayInfo("DMP","(<span class=\"k4-axiom-key\">[{x′=f(x)&Q}]P</span>←[{x′=f(x)&R}]P)←[{x′=f(x)&Q}](Q→R)", List(FormulaArg("R")))
-<<<<<<< HEAD
-      , "DMP", 'linear, {case () => HilbertCalculus.useAt("DMP differential modus ponens")}),
-    /*new DerivedAxiomInfo("DR differential refine"
-=======
       , "DMP", 'linear, {case () => HilbertCalculus.useAt(Ax.DMP)}),
-    new DerivedAxiomInfo("DR differential refine"
->>>>>>> d87eed8f
+/*    new DerivedAxiomInfo("DR differential refine"
       , InputAxiomDisplayInfo("DR","(<span class=\"k4-axiom-key\">[{x′=f(x)&Q}]P</span>←[{x′=f(x)&R}]P)←[{x′=f(x)&Q}]R", List(FormulaArg("R")))
       , "DR", 'linear, {case () => HilbertCalculus.useAt(Ax.DR)}),
     new DerivedAxiomInfo("DR<> differential refine"
       , InputAxiomDisplayInfo("DRd","(<span class=\"k4-axiom-key\"><{x′=f(x)&Q}>P</span>←<{x′=f(x)&R}>P)←[{x′=f(x)&R}]Q", List(FormulaArg("R")))
-<<<<<<< HEAD
-      , "DRd", 'linear, {case () => HilbertCalculus.useAt("DR<> differential refine")}),*/
-=======
-      , "DRd", 'linear, {case () => HilbertCalculus.useAt(Ax.DRd)}),
->>>>>>> d87eed8f
+      , "DRd", 'linear, {case () => HilbertCalculus.useAt(Ax.DRd)}), */
     new CoreAxiomInfo("RI& closed real induction >=", "RI& >=", "RIclosedgeq", unsure,
       {case () => HilbertCalculus.useAt(Ax.RIclosedgeq)}),
     new CoreAxiomInfo("Cont continuous existence", "Cont", "Cont", unsure,
@@ -471,13 +450,8 @@
       , "DEsysy", unsure, {case () => HilbertCalculus.useAt(Ax.DEsysy)}),*/
     new CoreAxiomInfo("DI differential invariance"
       , AxiomDisplayInfo("DI", "(<span class=\"k4-axiom-key\">[{x′=f(x)&Q}]P</span>↔[?Q]P)←(Q→[{x′=f(x)&Q}](P)′)")
-<<<<<<< HEAD
-      , "DIequiv", 'linear, {case () => HilbertCalculus.useAt("DI differential invariance")}),
-    /*new DerivedAxiomInfo("DI differential invariant"
-=======
       , "DIequiv", 'linear, {case () => HilbertCalculus.useAt(Ax.DIinvariance)}),
-    new DerivedAxiomInfo("DI differential invariant"
->>>>>>> d87eed8f
+/*    new DerivedAxiomInfo("DI differential invariant"
       , AxiomDisplayInfo("DI", "<span class=\"k4-axiom-key\">[{x′=f(x)&Q}]P</span>←(Q→P∧[{x′=f(x)&Q}](P)′)")
       , "DI", 'linear, {case () => HilbertCalculus.DI}),*/
     new CoreAxiomInfo("DG differential ghost"
@@ -497,17 +471,10 @@
     new CoreAxiomInfo("DS& differential equation solution", "DS&", "DS", unren, {case () => HilbertCalculus.DS}),
     new CoreAxiomInfo("DIo open differential invariance >"
       , AxiomDisplayInfo("DIo >", "(<span class=\"k4-axiom-key\">[{x′=f(x)&Q}]g(x)>h(x)</span>↔[?Q]g(x)>h(x))←(Q→[{x′=f(x)&Q}](g(x)>h(x)→(g(x)>h(x))′))")
-<<<<<<< HEAD
-      , "DIogreater", 'linear, {case () => HilbertCalculus.useAt("DIo open differential invariance >")}),
-    /*new DerivedAxiomInfo("DIo open differential invariance <"
+      , "DIogreater", 'linear, {case () => HilbertCalculus.useAt(Ax.DIogreater)}),
+/*    new DerivedAxiomInfo("DIo open differential invariance <"
       , AxiomDisplayInfo("DIo <", "(<span class=\"k4-axiom-key\">[{x′=f(x)&Q}]g(x)<h(x)</span>↔[?Q]g(x)<h(x))←(Q→[{x′=f(x)&Q}](g(x)<h(x)→(g(x)<h(x))′))")
-      , "DIoless", 'linear, {case () => HilbertCalculus.useAt("DIo open differential invariance <")})*/
-=======
-      , "DIogreater", 'linear, {case () => HilbertCalculus.useAt(Ax.DIogreater)}),
-    new DerivedAxiomInfo("DIo open differential invariance <"
-      , AxiomDisplayInfo("DIo <", "(<span class=\"k4-axiom-key\">[{x′=f(x)&Q}]g(x)<h(x)</span>↔[?Q]g(x)<h(x))←(Q→[{x′=f(x)&Q}](g(x)<h(x)→(g(x)<h(x))′))")
-      , "DIoless", 'linear, {case () => HilbertCalculus.useAt(Ax.DIoless)})
->>>>>>> d87eed8f
+      , "DIoless", 'linear, {case () => HilbertCalculus.useAt(Ax.DIoless)})*/
 //    new CoreAxiomInfo("DV differential variant >="
 //      , AxiomDisplayInfo("DVgeq", "todo DVgeq")
 //      , "DVgeq", unsure, {case () => HilbertCalculus.useAt("DV differential variant >=")}),
