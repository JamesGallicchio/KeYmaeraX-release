/**
 * Copyright (c) Carnegie Mellon University. CONFIDENTIAL
 * See LICENSE.txt for the conditions of this license.
 */
package edu.cmu.cs.ls.keymaerax.tactics

import java.lang.Number

import edu.cmu.cs.ls.keymaerax.core._
import edu.cmu.cs.ls.keymaerax.tactics.HilbertCalculus._

import scala.annotation.switch

/**
 * Axiom Indexing data structures.
 * @note Could be generated automatically, yet better in a precomputation fashion, not on the fly.
 * @author Andre Platzer
 * @see Andre Platzer. [[http://www.cs.cmu.edu/~aplatzer/pub/usubst.pdf A uniform substitution calculus for differential dynamic logic]].  In Amy P. Felty and Aart Middeldorp, editors, International Conference on Automated Deduction, CADE'15, Berlin, Germany, Proceedings, LNCS. Springer, 2015.
 * @see Andre Platzer. [[http://arxiv.org/pdf/1503.01981.pdf A uniform substitution calculus for differential dynamic logic.  arXiv 1503.01981]], 2015.
 * @see [[edu.cmu.cs.ls.keymaerax.core.AxiomBase]]
 */
object AxiomIndex {

  type AxiomIndex = (PosInExpr, List[PosInExpr])

  /**
   * Return (derived) axiom index with key for matching and list of recursors on other sibling, i.e., after useAt/useFor
   * @see [[UnifyUSCalculus.chase()]]
   * @see [[UnifyUSCalculus.chaseFor()]]
   * @todo copy documentation from chase
   */
  def axiomIndex(axiom: String): AxiomIndex = (axiom: @switch) match {
      //@todo axiom.intern() to @switch?
    case "all instantiate" | "all eliminate"
         | "vacuous all quantifier" | "vacuous exists quantifier"
         | "all dual" | "exists dual" => directReduction
    case "const congruence" | "const formula congruence" => reverseReduction
    // [a] modalities and <a> modalities
    case "<> dual" | "[] dual" => (PosInExpr(0::Nil), PosInExpr(Nil)::Nil)
    case "[:=] assign" | "<:=> assign" | "[':=] differential assign" | "<':=> differential assign" => directReduction
    case "[:=] assign equational" | "<:=> assign equational" => (PosInExpr(0::Nil), PosInExpr(Nil)::PosInExpr(0::1::Nil)::Nil)
    case "[:=] assign update" | "<:=> assign update" => (PosInExpr(0::Nil), PosInExpr(1::Nil)::PosInExpr(Nil)::Nil)
    case "[:*] assign nondet" | "<:*> assign nondet" => (PosInExpr(0::Nil), PosInExpr(0::Nil)::PosInExpr(Nil)::Nil)
    case "[?] test"    | "<?> test"    => (PosInExpr(0::Nil), PosInExpr(1::Nil)::Nil)
    case "[++] choice" | "<++> choice" => binaryDefault
    case "[;] compose" | "<;> compose" => (PosInExpr(0::Nil), PosInExpr(1::Nil)::PosInExpr(Nil)::Nil)
    case "[*] iterate" | "<*> iterate" => (PosInExpr(0::Nil), PosInExpr(1::Nil)::Nil)

    case "DW"              => (PosInExpr(Nil), Nil)
    case "DC differential cut" => (PosInExpr(1::0::Nil), PosInExpr(Nil)::Nil)
    case "DE differential effect" | "DE differential effect (system)" => (PosInExpr(0::Nil), PosInExpr(1::Nil)::PosInExpr(Nil)::Nil)
    case "DI differential invariant" => (PosInExpr(1::Nil), PosInExpr(1::1::Nil)::Nil)
    case "DG differential ghost" => directReduction
    case "DG differential Lipschitz ghost system" => directReduction
    case "DG++ System" => ???
    case "DG++" => ???
    case ", commute" => (PosInExpr(0::Nil), Nil)
    case "DS& differential equation solution" => (PosInExpr(0::Nil), PosInExpr(0::1::1::Nil)::PosInExpr(Nil)::Nil)
    case "DX differential skip" => (PosInExpr(0::Nil), PosInExpr(1::Nil)::Nil)
    case "DX diamond differential skip" => (PosInExpr(1::Nil), PosInExpr(1::Nil)::Nil)

    // ' recursors for derivative axioms
    case "&' derive and" => binaryDefault
    case "|' derive or" => binaryDefault
    case "->' derive imply" => binaryDefault
    case "forall' derive forall" | "exists' derive exists" => (PosInExpr(0::Nil), PosInExpr(1::Nil)::Nil)
    case "c()' derive constant fn" => nullaryDefault
    // recursors for derivative formula axioms
    case "=' derive ="   => binaryDefault
    case ">=' derive >=" => binaryDefault
    case ">' derive >"   => binaryDefault
    case "<=' derive <=" => binaryDefault
    case "<' derive <"   => binaryDefault
    case "!=' derive !=" => binaryDefault
    case "-' derive neg"   => unaryDefault
    case "+' derive sum"   => binaryDefault
    case "-' derive minus" => binaryDefault
    case "*' derive product" => (PosInExpr(0::Nil), PosInExpr(0::0::Nil)::PosInExpr(1::1::Nil)::Nil)
    case "/' derive quotient" => (PosInExpr(0::Nil), PosInExpr(0::0::0::Nil)::PosInExpr(0::1::1::Nil)::Nil)
    case "^' derive power" => (PosInExpr(1::0::Nil), PosInExpr(1::Nil)::Nil)
    case "chain rule" => (PosInExpr(1::1::0::Nil), PosInExpr(0::Nil)::PosInExpr(1::Nil)::Nil)
    case "x' derive var"   => nullaryDefault

    /* @todo Adapt for hybrid games */
    case "V vacuous" => assert(Axiom.axioms(axiom)==Imply(PredOf(Function("p", None, Unit, Bool), Nothing), Box(ProgramConst("a"), PredOf(Function("p", None, Unit, Bool), Nothing))))
      (PosInExpr(1::Nil), PosInExpr(Nil)::Nil)
    case "K modal modus ponens" => (PosInExpr(1::1::Nil), PosInExpr(Nil)::Nil)
    case "I induction" => (PosInExpr(1::Nil), /*PosInExpr(0::Nil)::*/PosInExpr(1::1::Nil)::PosInExpr(1::Nil)::Nil)
    // derived
    case "' linear" => (PosInExpr(0::Nil), PosInExpr(1::Nil)::Nil)
    case "' linear right" => (PosInExpr(0::Nil), PosInExpr(0::Nil)::Nil)


    case "DW differential weakening" => (PosInExpr(0::Nil), unknown)
    case "DC differential cut" => (PosInExpr(1::0::Nil), PosInExpr(Nil)::Nil)
    case "DE differential effect" => (PosInExpr(0::Nil), PosInExpr(1::Nil)::Nil)
    //@todo unclear recursor
    case "DE differential effect system" => (PosInExpr(0::Nil), PosInExpr(1::Nil)::Nil)
    //@todo other axioms

      // derived axioms

    case "!& deMorgan" => (PosInExpr(0::Nil), PosInExpr(0::Nil)::PosInExpr(1::Nil)::Nil)
    case "!| deMorgan" => (PosInExpr(0::Nil), PosInExpr(0::Nil)::PosInExpr(1::Nil)::Nil)
    case "!-> deMorgan" => (PosInExpr(0::Nil), PosInExpr(0::Nil)::PosInExpr(1::Nil)::Nil)
    case "!<-> deMorgan" => (PosInExpr(0::Nil), PosInExpr(0::0::Nil)::PosInExpr(0::1::Nil)::PosInExpr(1::0::Nil)::PosInExpr(1::1::Nil)::Nil)
    case "!all" | "!exists" => (PosInExpr(0::Nil), PosInExpr(0::Nil)::PosInExpr(Nil)::Nil)
    case "![]" | "!<>" => (PosInExpr(0::Nil), PosInExpr(1::Nil)::PosInExpr(Nil)::Nil)

    case "[] split" | "<> split" => binaryDefault
    case "[] split left" | "[] split right" => directReduction
    case "<*> approx" => (PosInExpr(1::Nil), PosInExpr(Nil)::Nil)
    case "<*> stuck" => (PosInExpr(0::Nil), Nil)
    case "<'> stuck" => (PosInExpr(0::Nil), Nil)

    case "[] post weaken" => (PosInExpr(1::Nil), PosInExpr(Nil)::Nil)

    case "+<= up" | "-<= up" | "<=+ down" | "<=- down" => (PosInExpr(1::Nil), PosInExpr(0::0::Nil)::PosInExpr(0::1::Nil)::Nil)

    // default position
    case _ => (PosInExpr(0::Nil), Nil)
  }


  private val nullaryDefault = (PosInExpr(0::Nil), Nil)
  private val unaryDefault = (PosInExpr(0::Nil), PosInExpr(0::Nil)::Nil)
  private val binaryDefault = (PosInExpr(0::Nil), PosInExpr(0::Nil)::PosInExpr(1::Nil)::Nil)
  private val directReduction = (PosInExpr(0::Nil), PosInExpr(Nil)::Nil)
  private val reverseReduction = (PosInExpr(0::Nil), PosInExpr(Nil)::Nil)

  // lookup canonical axioms for an expression (index)

  /** Return the canonical (derived) axiom name that simplifies the expression expr */
  def axiomFor(expr: Expression): Option[String] = axiomsFor(expr, exhaustive = false) match {
    case first :: _ => Some(first)
    case Nil => None /*throw new IllegalArgumentException("No axiomFor for: " + expr)*/ }

  private val odeList = "DI differential invariant" :: "DC differential cut" :: "DG differential ghost" :: Nil
  // :: "DS& differential equation solution"

  private val unknown = Nil

  //@todo purpose unclear. Document or delete.
  private def preferredAxiom(expr: Expression): Option[String] = {
    expr match {
      case Differential(t) => t match {
        case _: Variable => Some("x' derive var")
        case _: Number => Some("c()' derive constant fn")
        // optimizations
        case t: Term if StaticSemantics.freeVars(t).isEmpty => Some("c()' derive constant fn")
        case _: Neg => Some("-' derive neg")
        case _: Plus => Some("+' derive sum")
        case _: Minus => Some("-' derive minus")
        // optimizations
        case Times(num, _) if StaticSemantics.freeVars(num).isEmpty => Some("' linear")
        case Times(_, num) if StaticSemantics.freeVars(num).isEmpty => Some("' linear right")
        case _: Times => Some("*' derive product")
        case _: Divide => Some("/' derive quotient")
        case _: Power => Some("^' derive power")
        case FuncOf(_, Nothing) => Some("c()' derive constant fn")
        case _ => None
      }
      case DifferentialFormula(f) => f match {
        case _: Equal => Some("=' derive =")
        case _: NotEqual => Some("!=' derive !=")
        case _: Greater => Some(">' derive >")
        case _: GreaterEqual => Some(">=' derive >=")
        case _: Less => Some("<' derive <")
        case _: LessEqual => Some("<=' derive <=")
        case _: And => Some("&' derive and")
        case _: Or => Some("|' derive or")
        case _: Imply => Some("->' derive imply")
        case _: Forall => Some("forall' derive forall")
        case _: Exists => Some("exists' derive exists")
        case _ => None
      }
      case Box(a, _) => a match {
        // @todo turn this into assignb
        case _: Assign => Some("[:=] assign")
        case _: AssignAny => Some("[:*] assign nondet")
        case _: Test => Some("[?] test")
        case _: Compose => Some("[;] compose")
        case _: Choice => Some("[++] choice")
        case _: Dual => Some("[] dual")
        case _ => None
      }
      case Diamond(a, _) => a match {
        case _: Assign => Some("<:=> assign")
        case _: AssignAny => Some("<:*> assign nondet")
        case _: Test => Some("<?> test")
        case _: Compose => Some("<;> compose")
        case _: Choice => Some("<++> choice")
        case _: Dual => Some("<^d> dual")
        case _ => None
      }
      case Not(f) => f match {
        case Box(_, Not(_)) => Some("<> dual")
        case _: Box => Some("![]")
        case Diamond(_, Not(_)) => Some("[] dual")
        case _: Diamond => Some("!<>")
        case _: Forall => Some("!all")
        case _: Exists => Some("!exists")
        case _: Equal => Some("! =")
        case _: NotEqual => Some("! !=")
        case _: Less => Some("! <")
        case _: LessEqual => Some("! <=")
        case _: Greater => Some("! >")
        case _: GreaterEqual => Some("! >=")
        case _: Not => Some("!! double negation")
        case _: And => Some("!& deMorgan")
        case _: Or => Some("!| deMorgan")
        case _: Imply => Some("!-> deMorgan")
        case _: Equiv => Some("!<-> deMorgan")
        case _ => None
      }
      case _ => None
    }
  }

  private def extendedAxioms(expr: Expression): List[String] = {
    expr match {
      case Box(p, _) => p match {
        // @todo diamond duals
        case ODESystem(_:AtomicODE,True)   => odeList :+ "DE differential effect"
        case ODESystem(_:AtomicODE,domain) => "DW differential weakening" :: odeList ++ List("DE differential effect")
        case ODESystem(_:DifferentialProduct,True)   => odeList :+ "DE differential effect (system)"
        case ODESystem(_:DifferentialProduct,domain) => "DW differential weakening" :: odeList ++ List("DE differential effect (system)")
        case _: Loop => "[*] iterate" :: Nil
        case _ => Nil
      }
      case And(f, _)   if f == True => "true&" :: Nil
      case And(_, g)   if g == True => "&true" :: Nil
      case Imply(f, _) if f == True => "true->" :: Nil
      case Imply(_, g) if g == True => "->true" :: Nil
      //@todo could add And(False, _) etc ....
      case _ => Nil
    }
<<<<<<< HEAD
    case Box(a, post) => a match {
      case _: Assign    => "[:=] assign" :: "[:=] assign equational" :: "[:=] assign update" :: Nil
      case _: AssignAny => "[:*] assign nondet" :: Nil
      case _: Test      => "[?] test" :: Nil
      case _: Compose   => "[;] compose" :: Nil
      case _: Choice    => "[++] choice" :: Nil
      case _: Dual      => "[;] dual" :: Nil
//      case _: Loop      => "[*] iterate" :: Nil
      case ODESystem(_:AtomicODE,True)   => if (post.isInstanceOf[DifferentialFormula]) "DE differential effect" +: odeList else odeList :+ "DE differential effect"
      case ODESystem(_:AtomicODE,domain) => if (post.isInstanceOf[DifferentialFormula]) "DE differential effect" :: "DW differential weakening" :: odeList else "DW differential weakening" :: odeList ++ List("DE differential effect")
      case ODESystem(_:DifferentialProduct,True)   => if (post.isInstanceOf[DifferentialFormula]) "DE differential effect (system)" +: odeList else odeList :+ "DE differential effect (system)"
      case ODESystem(_:DifferentialProduct,domain) => if (post.isInstanceOf[DifferentialFormula]) "DE differential effect (system)" :: "DW differential weakening" :: odeList else "DW differential weakening" :: odeList ++ List("DE differential effect (system)")
      case _ => unknown
=======
  }
  /** Return the (derived) axiom names that simplify the expression expr with simpler ones first */
  def axiomsFor(expr: Expression, exhaustive: Boolean = false): List[String] =
    preferredAxiom(expr).toList ++ (if(exhaustive) extendedAxioms(expr) else Nil)

  def propositionalRuleFor(pos:Position, expr: Expression):Option[String] = {
    if (!pos.isTopLevel) {
      None
>>>>>>> 6ac3a6ab
    }
    (expr, pos.isAnte) match {
      case (_: Not, true) => Some("NotL")
      case (_: Not, false) => Some("NotR")
      case (_: And, true) => Some("AndL")
      case (_: And, false) => Some("AndR")
      case (_: Or, true) => Some("OrL")
      case (_: Or, false) => Some("OrR")
      case (_: Imply, true) => Some("ImplyL")
      case (_: Imply, false) => Some("ImplyR")
      case (_: Equiv, true) => Some("EquivL")
      case (_: Equiv, false) => Some("EquivR")
      case (_: Forall, false) => Some("AllR")
      case (_: Exists, true) => Some("ExistsL")
      case _ => None
    }
  }
  
  private def extendedTacticsFor(pos:Position, expr: Expression): List[String] = {
    if (!pos.isTopLevel) {
      Nil
    } else {
      expr match {
        case Box(p, _) => p match {
          case _: Loop => "loop" :: Nil
          case _: ODESystem => "diffInvariant" :: "diffInd" :: Nil
          case _ => Nil
        }
      }
    }
  }
  
  /** Return the (non-axiom) tactic names that simplify the expression expr with simpler ones first */
  def tacticsFor(pos:Position, expr: Expression): List[String] = {
    propositionalRuleFor(pos, expr).toList ++ extendedTacticsFor(pos, expr)
  }
}<|MERGE_RESOLUTION|>--- conflicted
+++ resolved
@@ -235,21 +235,11 @@
       //@todo could add And(False, _) etc ....
       case _ => Nil
     }
-<<<<<<< HEAD
-    case Box(a, post) => a match {
-      case _: Assign    => "[:=] assign" :: "[:=] assign equational" :: "[:=] assign update" :: Nil
-      case _: AssignAny => "[:*] assign nondet" :: Nil
-      case _: Test      => "[?] test" :: Nil
-      case _: Compose   => "[;] compose" :: Nil
-      case _: Choice    => "[++] choice" :: Nil
-      case _: Dual      => "[;] dual" :: Nil
-//      case _: Loop      => "[*] iterate" :: Nil
-      case ODESystem(_:AtomicODE,True)   => if (post.isInstanceOf[DifferentialFormula]) "DE differential effect" +: odeList else odeList :+ "DE differential effect"
-      case ODESystem(_:AtomicODE,domain) => if (post.isInstanceOf[DifferentialFormula]) "DE differential effect" :: "DW differential weakening" :: odeList else "DW differential weakening" :: odeList ++ List("DE differential effect")
-      case ODESystem(_:DifferentialProduct,True)   => if (post.isInstanceOf[DifferentialFormula]) "DE differential effect (system)" +: odeList else odeList :+ "DE differential effect (system)"
-      case ODESystem(_:DifferentialProduct,domain) => if (post.isInstanceOf[DifferentialFormula]) "DE differential effect (system)" :: "DW differential weakening" :: odeList else "DW differential weakening" :: odeList ++ List("DE differential effect (system)")
-      case _ => unknown
-=======
+//@todo use this
+//      case ODESystem(_:AtomicODE,True)   => if (post.isInstanceOf[DifferentialFormula]) "DE differential effect" +: odeList else odeList :+ "DE differential effect"
+//      case ODESystem(_:AtomicODE,domain) => if (post.isInstanceOf[DifferentialFormula]) "DE differential effect" :: "DW differential weakening" :: odeList else "DW differential weakening" :: odeList ++ List("DE differential effect")
+//      case ODESystem(_:DifferentialProduct,True)   => if (post.isInstanceOf[DifferentialFormula]) "DE differential effect (system)" +: odeList else odeList :+ "DE differential effect (system)"
+//      case ODESystem(_:DifferentialProduct,domain) => if (post.isInstanceOf[DifferentialFormula]) "DE differential effect (system)" :: "DW differential weakening" :: odeList else "DW differential weakening" :: odeList ++ List("DE differential effect (system)")
   }
   /** Return the (derived) axiom names that simplify the expression expr with simpler ones first */
   def axiomsFor(expr: Expression, exhaustive: Boolean = false): List[String] =
@@ -258,7 +248,6 @@
   def propositionalRuleFor(pos:Position, expr: Expression):Option[String] = {
     if (!pos.isTopLevel) {
       None
->>>>>>> 6ac3a6ab
     }
     (expr, pos.isAnte) match {
       case (_: Not, true) => Some("NotL")
