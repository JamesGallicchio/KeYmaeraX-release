angular.module('formula', ['ngSanitize'])
  .directive('k4Formula', function() {
    return {
        restrict: 'AE',
        scope: {
            formula: '=',
            highlight: '='
        },
        controller: function($scope, $sce) {
            function span(id, content) {
                if ($scope.highlight) {
                    return '<span xmlns="http://www.w3.org/1999/xhtml"' +
                             'onmouseover="$(event.target).addClass(\'hlhover\');"' +
                             'onmouseout="$(event.target).removeClass(\'hlhover\');"' +
                             'class="hl" id="' + id + '">' + content + '</span>';
                } else {
                    return '<span xmlns="http://www.w3.org/1999/xhtml"' +
                             'class="hl" id="' + id + '">' + content + '</span>';
                }
            }


            function needsParens(parent, child) {
                var precedence =
                  [
                  //Terms.
                  "add" ,
                  "subtract" ,
                  "multiply" ,
                  "divide" ,
                  "exp" ,
                  "neg" ,
                  "function" ,
                  "programconstant" , //real-valued.
                  "number"   ,
                  //Formulas
                  "equiv" ,
                  "imply" ,
                  "or" ,
                  "and" ,
                  "not" ,
                  "boxmodality"  ,
                  "diamondmodality" ,
                  "modality" ,
                  "forall" ,
                  "exists" ,
                  "equal" ,
                  "notEqual" ,
                  "lt"  ,
                  "leq" ,
                  "geq" ,
                  "gt" ,
                  "formuladerivative" ,
                  "predicateconstant" ,
                  //Programs.
                  "Choice" ,
                  "Sequence" ,
                  "Loop" ,
                  "Assign" ,
                  "NDetAssign" ,
                  "Test" ,
                  "NFODEProduct" ,
                  "ODEProduct" ,
                  "AtomicODE" ,
                  // Atoms
                  "ProgramConstant" ,
                  "ContEvolveProgramConstant",
                  "applypredicate" ,
                  "true" ,
                  "false" ,
                  "apply",
                  "derivative" ,
                  "Variable",
                  "Number"].reverse()

                var childPrecedence = precedence.indexOf(child.name);
                var parentPrecedence = precedence.indexOf(parent.name);
                return childPrecedence > parentPrecedence;
            }

            function parensIfNeeded(parent, child, depth) {
                var parens = [ "(", ")" ]
//                  if(child.isInstanceOf[Program]) ["{","}"]
//                  else ["(",")"]

                if(needsParens(parent, child)) {
                  return parens[0] + parseFormulaHelper(child, depth) + parens[1]
                } else {
                  return parseFormulaHelper(child, depth)
                }
              }

            // Recursively generate sequent HTML
            function parseFormulaHelper(json, depth) {
                var items = [];
                if (json.hasOwnProperty("children") && $.isArray(json.children)) {
                    var c = json.children;
                    var content;
                    switch (json.name) {
                        case "not":
                            var left = parensIfNeeded(json, c[0], depth + 1);
                            content = "&not;" + left;
                            break;

                        case "and":
                            var left = parensIfNeeded(json, c[0], depth + 1);
                            var right = parensIfNeeded(json, c[1], depth + 1);
                            content = left + " &#8743; " + right;
                            break;

                        case "or":
                            var left = parensIfNeeded(json, c[0], depth + 1);
                            var right = parensIfNeeded(json, c[1], depth + 1);
                            content = left + " &#8744; " + right;
                            break;

                        case "imply":
                            var left = parensIfNeeded(json, c[0], depth + 1);
                            var right = parensIfNeeded(json, c[1], depth + 1);
                            content = left + (depth === 0 ? "<br/>" : "") + "→" + (depth === 0 ? "<br/>" : "") + right;
                            break;

                        case "equiv":
                            var left = parensIfNeeded(json, c[0], depth + 1);
                            var right = parensIfNeeded(json, c[1], depth + 1);
                            content = left + " &#8596 " + right;
                            break;

                        case "lt":
                            var left = parensIfNeeded(json, c[0], depth + 1);
                            var right = parensIfNeeded(json, c[1], depth + 1);
                            content = left + " &lt; " + right;
                            break;

                        case "leq":
                            var left = parseFormulaHelper(c[0], depth + 1);
                            var right = parseFormulaHelper(c[1], depth + 1);
                            content = left + " &leq; " + right;
                            break;

                        case "equals":
                            var left = parensIfNeeded(json, c[0], depth + 1);
                            var right = parensIfNeeded(json, c[1], depth + 1);
                            content = left + " = " + right;
                            break;

                        case "notEquals":
                            var left = parensIfNeeded(json, c[0], depth + 1);
                            var right = parensIfNeeded(json, c[1], depth + 1);
                            content = left + " &ne; " + right;
                            break;

                        case "geq":
                            var left = parensIfNeeded(json, c[0], depth + 1);
                            var right = parensIfNeeded(json, c[1], depth + 1);
                            content = left + " &geq; " + right;
                            break;

                        case "gt":
                            var left = parensIfNeeded(json, c[0], depth + 1);
                            var right = parensIfNeeded(json, c[1], depth + 1);
                            content = left + " &gt; " + right;
                            break;

                        case "neg":
                            var left = parensIfNeeded(json, c[0], depth + 1);
                            content = "-" + left;
                            break;

                        case "add":
                            var left = parensIfNeeded(json, c[0], depth + 1);
                            var right = parensIfNeeded(json, c[1], depth + 1);
                            content = left + " + " + right;
                            break;

                        case "subtract":
                            var left = parensIfNeeded(json, c[0], depth + 1);
                            var right = parensIfNeeded(json, c[1], depth + 1);
                            content = left + " - " + right;
                            break;

                        case "multiply":
                            var left = parensIfNeeded(json, c[0], depth + 1);
                            var right = parensIfNeeded(json, c[1], depth + 1);
                            content = left + " &middot; " + right;
                            break;

                        case "divide":
                            var left = parensIfNeeded(json, c[0], depth + 1);
                            var right = parensIfNeeded(json, c[1], depth + 1);
                            content = left + " / " + right;
                            break;

                        case "exp":
                            var left = parensIfNeeded(json, c[0], depth + 1);
                            var right = parensIfNeeded(json, c[1], depth + 1);
                            content = left + "<sup>" + right + "</sup>";
                            break;

                        case "forall":
                            var vars = json.variables[0];
                            for (var i = 1; i < json.variables.length; i++) {
                                vars = vars + "," + json.variables[i];
                            }
                            content = "&forall;" + vars + ". (" + parseFormulaHelper(c[0], depth + 1) + ")"
                            break;

                        case "exists":
                            var vars = json.variables[0];
                            for (var i = 1; i < json.variables.length; i++) {
                                vars = vars + "," + json.variables[i];
                            }
                            content = "&exist;" + vars + ". (" + parseFormulaHelper(c[0], depth + 1) + ")"
                            break;

                        case "boxmodality":
                            var left = parensIfNeeded(json, c[0], depth + 1);
                            var right = parensIfNeeded(json, c[1], depth + 1);
                            content = "[" + left + "] " + right;
                            break;

                        case "Assign":
                            var left = parensIfNeeded(json, c[0], depth + 1);
                            var right = parensIfNeeded(json, c[1], depth + 1);
                            content = left + " := " + right;
                            break;

                        case "NDetAssign":
                            var left = parensIfNeeded(json, c[0], depth + 1);
                            content = left + ":= *";
                            break;

                        case "Test":
                            var left = parensIfNeeded(json, c[0], depth + 1);
                            content = " ? " + left;
                            break;

                         case "IfThen":
                            var left = parseFormulaHelper(c[0], depth+1)
                            var right = parseFormulaHelper(c[1], depth+1)
                            content = "if (" + left + ") then {" + right + "} fi"
                            break;

                        case "IfThenElse":
                            var condT = parseFormulaHelper(c[0], depth+1)
                            var thenT = parseFormulaHelper(c[1], depth+1)
                            var elseT = parseFormulaHelper(c[2], depth+1)
                            content = "if " + condT + " then {" + thenT + "} else {" + elseT + "} fi"
                            break;

                        case "Loop":
                            var left = parensIfNeeded(json, c[0], depth + 1);
                            content = "{" + left + "}<sup>*</sup>";
                            break;

                        case "Sequence":
                            var left = parensIfNeeded(json, c[0], depth + 1);
                            var right = parensIfNeeded(json, c[1], depth + 1);
                            content = left + ";<br/>" + right;
                            break;

                        case "Choice":
                            var left = parensIfNeeded(json, c[0], depth + 1);
                            var right = parensIfNeeded(json, c[1], depth + 1);
                            content = left + " <br/>&#8746;<br/> " + right;
                            break;

                        case "AtomicODE":
                            var x = parensIfNeeded(json, c[0], depth + 1);
                            var theta = parensIfNeeded(json, c[1], depth + 1);
                            content = x + " = " + theta;
                            break;

                        case "ODEProduct":
                            var left = parseFormulaHelper(c[0], depth + 1);
                            var right = parseFormulaHelper(c[1], depth + 1);
<<<<<<< HEAD
                            if (c[1].name != "EmptyODE") {
                              content = left + ", " + right;
                            } else {
                              content = left;
                            }
=======
                            content = left + ", " + right;
>>>>>>> 0d84338d
                            break;

                        case "EmptyODE":
                            content = ""
                            break;

                        case "NFODEProduct":
                            var left = parensIfNeeded(json, c[0], depth + 1);
                            var right = parensIfNeeded(json, c[1], depth + 1);
                            content = left + " &amp; " + right;
                            break;

                        case "formuladerivative":
                            content = "(" + parseFormulaHelper(c[0], depth) + ")'"
                            break;

                        case "derivative":
                            var left = parensIfNeeded(json, c[0], depth + 1);
                            content = left + "'";
                            break;

                        case "Anything": content = "?"; break;
                        case "Nothing": content = ""; break;

                        case "apply":
                            var name = c[0]
                            if (c[1].name != "Nothing") {
                              content = name + parensIfNeeded(json, c[1], depth + 1);
                            } else {
                              content = name + "()";
                            }
                            break;

                        default:
                            var seqs = [];
                            for (var i = 0; i < c.length; i++) {
                                seqs.push(parseFormulaHelper(c[i]));
                            }
                            content = json.name + "(" + seqs.join(", ") + ")";
                            break;
                    }
                    items.push(span(json.id, content));
                } else {
                    items.push(json.name);
                }
                return items.join("");
            }

            $scope.parseFormula = function(json) {
                return $sce.trustAsHtml(parseFormulaHelper(json, 0));
            };
        },
        template: '<span ng-bind-html="parseFormula(formula)"></span>'
    };
  });<|MERGE_RESOLUTION|>--- conflicted
+++ resolved
@@ -274,15 +274,11 @@
                         case "ODEProduct":
                             var left = parseFormulaHelper(c[0], depth + 1);
                             var right = parseFormulaHelper(c[1], depth + 1);
-<<<<<<< HEAD
                             if (c[1].name != "EmptyODE") {
                               content = left + ", " + right;
                             } else {
                               content = left;
                             }
-=======
-                            content = left + ", " + right;
->>>>>>> 0d84338d
                             break;
 
                         case "EmptyODE":
