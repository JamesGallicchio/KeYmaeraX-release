/**
 * Sequent prover, proof rules, and axioms of KeYmaera
 * @author Jan-David Quesel
 * @author aplatzer
 * @author nfulton
 */
package edu.cmu.cs.ls.keymaera.core

// require favoring immutable Seqs for soundness

import scala.collection.immutable.Seq
import scala.collection.immutable.IndexedSeq

import scala.collection.immutable.List
import scala.collection.immutable.Map
import scala.collection.immutable.Set

import scala.annotation.elidable
import scala.annotation.elidable._
import scala.collection.immutable.HashMap
import edu.cmu.cs.ls.keymaera.parser.KeYmaeraPrettyPrinter
import edu.cmu.cs.ls.keymaera.core.ExpressionTraversal.{FTPG, TraverseToPosition, StopTraversal, ExpressionTraversalFunction}
import edu.cmu.cs.ls.keymaera.parser._
import edu.cmu.cs.ls.keymaera.core.Number.NumberObj

import scala.collection.GenTraversableOnce

/*--------------------------------------------------------------------------------*/
/*--------------------------------------------------------------------------------*/

/**
 * Sequent notation
 */

final case class Sequent(val pref: scala.collection.immutable.Seq[NamedSymbol], val ante: scala.collection.immutable.IndexedSeq[Formula], val succ: scala.collection.immutable.IndexedSeq[Formula]) {
  // Could use scala.collection.immutable.Seq instead of IndexedSeq, since equivalent except for performance. But many KeYmaera parts construct Sequents, so safer for performance.
  override def equals(e: Any): Boolean = e match {
    case Sequent(p, a, s) => pref == p && ante == a && succ == s
    case _ => false
  }

  override def hashCode: Int = HashFn.hash(251, pref, ante, succ)

  /**
   * Retrieves the formula in sequent at a given position. Note that this ignores p.inExpr
   * @param p the position of the formula
   * @return the formula at the given position either from the antecedent or the succedent ignoring p.inExpr
   */
  def apply(p: Position): Formula = {
    //require(p.inExpr == HereP, "Can only retrieve top level formulas")  //@TODO Could relax
    if(p.isAnte) {
      require(p.getIndex < ante.length, "Position " + p + " is invalid in sequent " + this)
      ante(p.getIndex)
    } else {
      require(p.getIndex < succ.length, "Position " + p + " is invalid in sequent " + this)
      succ(p.getIndex)
    }
  }
  
  // transformations giving copies of sequents
  
  /**
   * A copy of this sequent concatenated with given sequent s.
   * Sequent(pref, A,S) glue Sequent(pref, B,T) == Sequent(pref, A++B, S++T)
   * @param s the sequent whose antecedent to append to ours and whose succedent to append to ours.
   * @returns a copy of this sequent concatenated with s.
   * Results in a least upper bound with respect to subsets of this and s.
   */
  def glue(s: Sequent) : Sequent = {
    require(s.pref == pref, "identical sequent prefix required when gluing " + this + " with " + s)
    Sequent(pref, ante ++ s.ante, succ ++ s.succ)
    } ensuring(r => this.subsequentOf(r) && s.subsequentOf(r)
        && r.ante.forall(f=>this.ante.contains(f) || s.ante.contains(f))
        && r.succ.forall(f=>this.succ.contains(f) || s.succ.contains(f)),
        "result is a supersequent of its pieces and all formulas in result come from either one"
    )
      
  /**
   * A copy of this sequent with the indicated position replaced by the formula f.
   * @param p the position of the replacement
   * @param f the replacing formula
   * @returns a copy of this sequent with the formula at position p replaced by f.
   */
  def updated(p: Position, f: Formula) : Sequent = {
    //require(p.inExpr == HereP, "Can only update top level formulas")
    if (p.isAnte)
        Sequent(pref, ante.updated(p.getIndex, f), succ)
    else
        Sequent(pref, ante, succ.updated(p.getIndex, f))
  }
  
  /**
   * A copy of this sequent with the indicated position replaced by gluing the sequent s.
   * @param p the position of the replacement
   * @param s the sequent glued / concatenated to this sequent after dropping p.
   * @returns a copy of this sequent with the formula at position p removed and the sequent s appended.
   * @see #updated(Position,Formula)
   * @see #glue(Sequent)
   */
  def updated(p: Position, s: Sequent) : Sequent = {
    //require(p.inExpr == HereP, "Can only update top level formulas")
    if (p.isAnte)
        Sequent(pref, ante.patch(p.getIndex, Nil, 1), succ).glue(s)
    else
        Sequent(pref, ante, succ.patch(p.getIndex, Nil, 1)).glue(s)
    } ensuring(r=> if (p.isAnte)
         r.glue(Sequent(pref,IndexedSeq(this(p)),IndexedSeq())).equivalent(this.glue(s))
     else
         r.glue(Sequent(pref,IndexedSeq(),IndexedSeq(this(p)))).equivalent(this.glue(s)),
         "result after re-including updated formula is equivalent to " + this + " glue " + s
     )
  
  /**
   * Check whether this sequent is a subsequent of the given sequent r (considered as sets)
   */
  def subsequentOf(r: Sequent) : Boolean = (pref == r.pref && ante.toSet.subsetOf(r.ante.toSet) && succ.toSet.subsetOf(r.succ.toSet))

  /**
   * Check whether this sequent is a equivalent to the given sequent r (considered as sets)
   */
  def equivalent(r: Sequent) : Boolean = (this.subsequentOf(r) && r.subsequentOf(this))

  override def toString: String = "Sequent[{(" + pref.map(_.prettyString).mkString(", ") + "), " +
    ante.map(_.prettyString()).mkString(", ") + " ==> " + succ.map(_.prettyString()).mkString(", ") + "}]"
}

/*
object Sequent {
  def apply(pref: scala.collection.immutable.Seq[NamedSymbol], ante: scala.collection.immutable.IndexedSeq[Formula], succ: scala.collection.immutable.IndexedSeq[Formula]) : Sequent = new Sequent(pref, ante, succ)

  def unapply(e: Sequent): Option[(scala.collection.immutable.Seq[NamedSymbol], scala.collection.immutable.IndexedSeq[Formula], scala.collection.immutable.IndexedSeq[Formula])] = e match {
    case s: Sequent => Some((s.pref,s.ante,s.succ))
    case _ => None
  }

  }*/


/**
 * Subclasses represent all proof rules.
 * A proof rule is ultimately a named mapping from sequents to lists of sequents.
 * The resulting list of sequents represent the subgoal/premise and-branches all of which need to be proved
 * to prove the current sequent (desired conclusion).
 */
  sealed abstract class Rule(val name: String) extends (Sequent => List[Sequent]) {
    override def toString: String = name
  }

  sealed abstract class Status
    case object Success       extends Status
    case object Failed        extends Status // counterexample found
    case object Unfinished    extends Status
    case object LimitExceeded extends Status
    case object Pruned        extends Status
    case object ParentClosed  extends Status

  /**
   * Proof Tree
   *============
   */

  /**
   * Additional proof node information payload for tactics.
   * @TODO Make branchLabels more general (and more typed) by allowing certain combinations of lables or modifiers to apply. Such as "cutShowLbl"&"invisible" for an invisible branch that proves a cut formula.
   */
  class ProofNodeInfo(var infos: Map[String, String], val proofNode: ProofNode) {
       //@TODO Role of closed and status is unclear. Who ever closes that? What does it have to do with the proof? It's just status information, not closed in the sense of proved. Maybe rename to done? Also possibly move into mixin trait as separate non-core feature?
    //@TODO Is this an invariant closed <=> status==Success || status==Failed || status==ParentClosed?
    @volatile private[this] var closed : Boolean = false
    @volatile var status               : Status  = Unfinished

    def isLocalClosed: Boolean = closed

    //@TODO Purpose and function unclear
    //@TODO rename to doneNode since it's not about closed in the sense of proved. Only closed in the sense of done with it even if disproved.
    def closeNode(s : Status) =
      this.synchronized {
        if (!closed) {
          closed = true
          status = s
          } else {
            assert (status == s, "status unchanged when closing already closed ProofNode with status " + status + " to " + s + " for " + this)
          }
      }

      //@TODO Purpose and function unclear
    def checkParentClosed() : Boolean = {
      var node = proofNode
      while (node != null && !node.tacticInfo.isLocalClosed) node = node.parent
      if (node == null) {
        return false
      } else {
        node = proofNode
        while (node != null && !node.tacticInfo.isLocalClosed) {
          node.tacticInfo.closeNode(ParentClosed)
          node = node.parent
        }
        return true
      }
    }
  }

  class ProofStepInfo(var infos: Map[String, String])

  object ProofNode {
    /**
     * Represents a deduction step in a proof using the indicated rule which leads to the given conjunctive list of subgoals.
     * Note that only ProofNode.apply is allowed to construct proof steps.
     * @param goal - parent of the step
     * @param subgoals - children of the step
     */
    sealed case class ProofStep private[ProofNode] (rule : Rule, goal : ProofNode, subgoals : scala.collection.immutable.List[ProofNode], tacticInfo: ProofStepInfo = new ProofStepInfo(Map())) {
      justifiedByProofRule
      @elidable(ASSERTION) def justifiedByProofRule = {
        // println("Checking " + this)
        // println("Reapply  " + rule(goal.sequent))
        require(rule(goal.sequent) == subgoals.map(_.sequent), "ProofStep " + this + " is justified by said proof rule application")
        // println("Checked  " + this)
      }

    }
  }

  sealed class ProofNode protected (val sequent : Sequent, val parent : ProofNode) {


    @volatile private[this] var alternatives : List[ProofNode.ProofStep] = Nil

    /**
     * Soundness-critical invariant that all alternative proof steps have us as their goal.
     * Dropping alternatives is sound, but adding alternatives requires passing this invariant.
     */
    private def checkInvariant = 
      assert(alternatives.forall(_.goal == this), "all alternatives are children of this goal")
      
    /**
     * List of all current or-branching alternatives of proving this proof node.
     * Result can change over time as new alternative or-branches are added.
     */
    def children: scala.collection.immutable.List[ProofNode.ProofStep] = {
      checkInvariant
      alternatives
    }

    def hasAlternative : Boolean = alternatives != Nil
    def nextAlternative : ProofNode.ProofStep = {
      require(hasAlternative, "apply proof rule before calling nextAlternative")
      alternatives match {
        case List(h, t) => h
        case Nil        => throw new IllegalArgumentException("getStep can only be invoked when there is at least one alternative.")
      //@TODO change exception type to a prover exception.
      }
    }

    def pruneAlternative(n : Int) {
      this.synchronized {
        if (n < alternatives.length)
          alternatives = alternatives.take(n-1) ++ alternatives.drop(n)
        else
          throw new IllegalArgumentException("Pruning an alternative from a proof tree requires this alternative to exists.")
      }
    }

    /**
     * Apply the given proof rule to this ProofNode.
     * Return the resulting list of subgoals (after including them as an or-branch alternative for proving this ProofNode).
     * Soundness-critical proof rule application mechanism.
     */
    final def apply(rule : Rule) : ProofNode.ProofStep = {
      // ProofNodes for the respective sequents resulting from applying rule to sequent.
      val subgoals = rule(sequent).map(new ProofNode(_, this))
      val proofStep = ProofNode.ProofStep(rule, this, subgoals)
      // Add as or-branching alternative
      this.synchronized {
        alternatives = alternatives :+ proofStep
      }
      checkInvariant
      proofStep
    }

    // TODO: there should be a TestCase that checks that this field is never read in the prover core
    val tacticInfo: ProofNodeInfo = new ProofNodeInfo(if(parent == null) Map() else parent.tacticInfo.infos, this)

    override def toString = "ProofNode(" + sequent + "\nfrom " + parent + ")"

    /**
     * @return true iff the node is closed.
     */
    def isClosed(): Boolean =
      children.map((f: ProofNode.ProofStep) =>  f.subgoals.foldLeft(true)(_ && _.isClosed())).contains(true)

    /**
     * Retrieves a list of open goals.
     * @return the list of all childless proof nodes in a proof tree.
     */
    def openGoals() : List[ProofNode] = {
      children match {
        case Nil => if(isClosed()) Nil else this :: Nil
        case _   => children.flatMap(_.subgoals.flatMap(_.openGoals()))
      }
    }
  }

  /**
   * The root node (conclusion) where a sequent derivation starts.
   */
  class RootNode(sequent : Sequent) extends ProofNode(sequent, null) {

  }

  /*********************************************************************************
   * Categorize Kinds of Proof Rules
   *********************************************************************************
   */

abstract class PositionRule(name: String, val pos: Position) extends Rule(name) {
    override def toString: String = name + " at " + pos
}

abstract class AssumptionRule(name: String, val aPos: Position, pos: Position) extends PositionRule(name, pos) {
  override def toString: String = name + " at " + pos + " assumption at " + aPos
}

abstract class TwoPositionRule(name: String, val pos1: Position, val pos2: Position) extends Rule(name) {
  override def toString: String = name + " at " + pos1 + " and " + pos2
}

/*********************************************************************************
 * Positioning information within expressions, i.e. formulas / terms / programs
 *********************************************************************************
 */

case class PosInExpr(pos: List[Int] = Nil) {
  require(pos forall(_>=0), "all nonnegative positions")
  def first:  PosInExpr = new PosInExpr(pos :+ 0)
  def second: PosInExpr = new PosInExpr(pos :+ 1)
  def third:  PosInExpr = new PosInExpr(pos :+ 2)

  def isPrefixOf(p: PosInExpr): Boolean = p.pos.startsWith(pos)
}

// observe that HereP and PosInExpr([]) will be equals, since PosInExpr is a case class
object HereP extends PosInExpr

/**
 * @param index the number of the formula in the antecedent or succedent, respectively.
 * @param inExpr the position in said formula.
 */
abstract class Position(val index: Int, val inExpr: PosInExpr = HereP) {
  require (index >= 0, "nonnegative index " + index)
  def isAnte: Boolean
  def getIndex: Int = index

  /**
   * Check whether index of this position is defined in given sequent (ignoring inExpr).
   */
  def isIndexDefined(s: Sequent): Boolean =
    if(isAnte)
      s.ante.length > getIndex
    else
      s.succ.length > getIndex

  /**
   * Top level position of this position
   * @return A position with the same index but on the top level (i.e., inExpr == HereP)
   */
  def topLevel: Position = {
    clone(index)
  } ensuring (r => r.isAnte==isAnte && r.index==index && r.inExpr == HereP)

  /**
   * Whether this position is a top-level position of a sequent.
   */
  def isTopLevel: Boolean = inExpr == HereP

  def +(i: Int): Position

  def first: Position
  def second: Position
  def third: Position

  protected def clone(i: Int, e: PosInExpr = HereP): Position

  override def toString: String = "(" + (if (isAnte) "Ante" else "Succ") + ", " + getIndex + ", " + inExpr + ")"
}

class AntePosition(index: Int, inExpr: PosInExpr = HereP) extends Position(index, inExpr) {
  def isAnte = true
  protected def clone(i: Int, e: PosInExpr): Position = new AntePosition(i, e)
  def +(i: Int) = AntePosition(index + i, inExpr)
  def first: Position = AntePosition(index, inExpr.first)
  def second: Position = AntePosition(index, inExpr.second)
  def third: Position = AntePosition(index, inExpr.third)
}

object AntePosition {
  def apply(index: Int, inExpr: PosInExpr = HereP): Position = new AntePosition(index, inExpr)
}

class SuccPosition(index: Int, inExpr: PosInExpr = HereP) extends Position(index, inExpr) {
  def isAnte = false
  protected def clone(i: Int, e: PosInExpr): Position = new SuccPosition(i, e)
  def +(i: Int) = SuccPosition(index + i, inExpr)
  def first: Position = SuccPosition(index, inExpr.first)
  def second: Position = SuccPosition(index, inExpr.second)
  def third: Position = SuccPosition(index, inExpr.third)
}

object SuccPosition {
  def apply(index: Int, inExpr: PosInExpr = HereP): Position = new SuccPosition(index, inExpr)
}

//abstract class Signature

/*********************************************************************************
 * Proof Rules
 *********************************************************************************
 */

/*********************************************************************************
 * Structural Sequent Proof Rules
 *********************************************************************************
 */

// weakening left = hide left
// remove duplicate antecedent (this should be a tactic)
object HideLeft extends (Position => Rule) {
  def apply(p: Position): Rule = {
    require(p.isAnte && p.inExpr == HereP, "Hide left should be done in the antecendent and on top level. Not on " + p)
    new Hide(p)
  }
}
// weakening right = hide right
// remove duplicate succedent (this should be a tactic)
object HideRight extends (Position => Rule) {
  def apply(p: Position): Rule = {
    require(!p.isAnte && p.inExpr == HereP, "Hide right should be done in succedent and on top level. Not on " + p)
    new Hide(p)
  }
}
class Hide(p: Position) extends PositionRule("Hide", p) {
  require(p.inExpr == HereP)
  def apply(s: Sequent): List[Sequent] = {
    if (p.isAnte)
      List(Sequent(s.pref, s.ante.patch(p.getIndex, Nil, 1), s.succ))
    else
      List(Sequent(s.pref, s.ante, s.succ.patch(p.getIndex, Nil, 1)))
  } ensuring (_.forall(r => r.subsequentOf(s)), "structural rule subsequents")
}

// co-weakening left = co-hide left (all but indicated position)
object CoHideLeft extends (Position => Rule) {
  def apply(p: Position): Rule = {
    require(p.isAnte && p.inExpr == HereP)
    new CoHide(p)
  }
}
// co-weakening right = co-hide right (all but indicated position)
object CoHideRight extends (Position => Rule) {
  def apply(p: Position): Rule = {
    require(!p.isAnte && p.inExpr == HereP)
    new CoHide(p)
  }
}
class CoHide(p: Position) extends PositionRule("CoHide", p) {
  require(p.inExpr == HereP)
  def apply(s: Sequent): List[Sequent] = {
    if (p.isAnte)
      List(Sequent(s.pref, IndexedSeq(s.ante(p.getIndex)), IndexedSeq()))
    else
      List(Sequent(s.pref, IndexedSeq(), IndexedSeq(s.succ(p.getIndex))))
  } ensuring (_.forall(r => r.subsequentOf(s)), "structural rule subsequents")
}


// Exchange left rule reorders antecedent
object ExchangeLeft {
  def apply(p1: Position, p2: Position): Rule = new ExchangeLeftRule(p1, p2)

  //@TODO Why is this not a TwoPositionRule?
  private class ExchangeLeftRule(p1: Position, p2: Position) extends Rule("ExchangeLeft") {
    require(p1.isAnte && p1.inExpr == HereP && p2.isAnte && p2.inExpr == HereP, "Rule is only applicable to two positions in the antecedent " + this)
    def apply(s: Sequent): List[Sequent] = {
      List(Sequent(s.pref, s.ante.updated(p1.getIndex, s.ante(p2.getIndex)).updated(p2.getIndex, s.ante(p1.getIndex)), s.succ))
      //throw new InapplicableRuleException("Rule is only applicable to two positions in the antecedent", this, s)
    } ensuring (_.forall(r => r.subsequentOf(s)), "structural rule subsequents")
  }
}

// Exchange right rule reorders succcedent
object ExchangeRight {
  def apply(p1: Position, p2: Position): Rule = new ExchangeRightRule(p1, p2)

  //@TODO Why is this not a TwoPositionRule?
  private class ExchangeRightRule(p1: Position, p2: Position) extends Rule("ExchangeRight") {
    require(!p1.isAnte && p1.inExpr == HereP && !p2.isAnte && p2.inExpr == HereP, "Rule is only applicable to two positions in the succedent " + this)
    def apply(s: Sequent): List[Sequent] = {
      List(Sequent(s.pref, s.ante, s.succ.updated(p1.getIndex, s.succ(p2.getIndex)).updated(p2.getIndex, s.succ(p1.getIndex))))
    } ensuring (_.forall(r => r.subsequentOf(s)), "structural rule subsequents")
  }
}

// Contraction right rule duplicates a formula in the succedent

object ContractionRight {
  def apply(p: Position): Rule = new ContractionRightRule(p)

  private class ContractionRightRule(p: Position) extends PositionRule("ContractionRight", p) {
    require(!p.isAnte && p.inExpr == HereP, "Rule is only applicable to a position in the succedent " + this)
    def apply(s: Sequent): List[Sequent] = {
      List(Sequent(s.pref, s.ante, s.succ :+ s.succ(p.getIndex)))
    } ensuring (_.forall(r => r.subsequentOf(s)), "structural rule subsequents")
  }
}

// Contraction left rule duplicates a formula in the succedent

object ContractionLeft {
  def apply(p: Position): Rule = new ContractionLeftRule(p)

  private class ContractionLeftRule(p: Position) extends PositionRule("ContractionLeft", p) {
    require(p.isAnte && p.inExpr == HereP, "Rule is only applicable to a position in the antecedent " + this)
    def apply(s: Sequent): List[Sequent] = {
      List(Sequent(s.pref, s.ante :+ s.ante(p.getIndex), s.succ))
    } ensuring (_.forall(r => r.subsequentOf(s)), "structural rule subsequents")
  }
}


/*********************************************************************************
 * Lookup Axioms
 *********************************************************************************
 */

object Axiom {
  // immutable list of axioms
  val axioms: scala.collection.immutable.Map[String, Formula] = loadAxiomFile

  //TODO-nrf here, parse the axiom file and add all loaded knowledge to the axioms map.
  //@TODO In the long run, could benefit from asserting expected parse of axioms to remove parser from soundness-critical core. This, obviously, introduces redundancy.
  private def loadAxioms: Map[String, Formula] = {
    var m = new HashMap[String, Formula]
    val a = ProgramConstant("a")
    val b = ProgramConstant("b")
    val p = PredicateConstant("p")
    val pair = ("[++] choice", Equiv(BoxModality(Choice(a, b), p),And(BoxModality(a, p), BoxModality(b, p))))
    m = m + pair
    
    val aA = ProgramConstant("a")
    val aB = ProgramConstant("b")
    val aP = PredicateConstant("p")
    val pair2 = ("[;] compose", Equiv(BoxModality(Sequence(aA, aB), aP), BoxModality(aA, BoxModality(aB, aP))))
    m = m + pair2
    
    // [?H]p <-> (H -> p)
    val aH = PredicateConstant("H")
    val pair3 = ("[?] test", Equiv(BoxModality(Test(aH), aP), Imply(aH, aP)))
    m = m + pair3

    val x = Variable("x", None, Real)
    val t = Variable("t", None, Real)
    val p1 = Function("p", None, Real, Bool)
    val pair4 = ("Quantifier Instantiation", Imply(Forall(Seq(x), ApplyPredicate(p1, x)), ApplyPredicate(p1, t)))
    m = m + pair4
    
    val pair5 = ("I induction", Imply(And(p, BoxModality(Loop(a), Imply(p, BoxModality(a, p)))), BoxModality(Loop(a), p)))
    m = m + pair5

    val aQ = PredicateConstant("q")
    //[a](p->q) -> (([a]p) -> ([a]q))
    val pair6 = ("K modal modus ponens", Imply(BoxModality(aA, Imply(aP, aQ)), Imply(BoxModality(aA, aP), BoxModality(aA, aQ))))
    m = m + pair6
    
    val pair7 = ("[:*] assignment", Equiv(BoxModality(NDetAssign(x), ApplyPredicate(p1, x)), Forall(Seq(x), ApplyPredicate(p1, x))))
    m = m + pair7
    
    //[x:=t]p(x) <-> \forall x . (x=t -> p(x))
    val pair8 = ("[:=] assignment equal", Equiv(BoxModality(Assign(x, t), ApplyPredicate(p1, x)), Forall(Seq(x), Imply(Equals(Real, x,t), ApplyPredicate(p1, x)))))
    m = m + pair8

    // val y = Variable("y", None, Real)
    // //[x:=t]p(x) <-> \forall y . (y=t -> p(y))
    // val pair8 = ("[:=] assignment equal", Equiv(BoxModality(Assign(x, t), ApplyPredicate(p1, x)), Forall(Seq(y), Imply(Equals(Real, y,t), ApplyPredicate(p1, y)))))
    // m = m + pair8
    
    m
  }

  private def loadAxiomFile: Map[String, Formula] = {
    val parser = new KeYmaeraParser(false)
    val alp = parser.ProofFileParser
    val src = io.Source.fromFile("src/main/scala/edu/cmu/cs/ls/keymaera/core/axioms.key.alp").mkString
    val res = alp.runParser(src)

    //Ensure that there are no doubly named axioms.
    val distinctAxiomNames = res.map(k => k.name).distinct
    assert(res.length == distinctAxiomNames.length)

    (for(k <- res)
      yield (k.name -> k.formula)).toMap
  }

  final def apply(id: String): Rule = new Rule("Axiom " + id) {
    def apply(s: Sequent): List[Sequent] = {
      axioms.get(id) match {
        case Some(f) => List(new Sequent(s.pref, s.ante :+ f, s.succ))
        case _ => throw new InapplicableRuleException("Axiom " + id + " does not exist in:\n" + axioms.mkString("\n"), this, s)
      }
    } ensuring (r => !r.isEmpty && r.forall(s.subsequentOf(_)), "axiom lookup adds formulas")
  }
}

/*********************************************************************************
 * Sequent Proof Rules for identity/closing and cut
 *********************************************************************************
 */

//@TODO Mark these rules as ClosingRules and add contract "ensuring (!_.isEmpty)" globally to all rules that are not ClosingRules

// Ax Axiom close / Identity rule
object AxiomClose extends ((Position, Position) => Rule) {
  def apply(ass: Position, p: Position): Rule = new AxiomClose(ass, p)
}


class AxiomClose(ass: Position, p: Position) extends AssumptionRule("Axiom", ass, p) {
  require(p.isAnte != ass.isAnte, "Axiom close can only be applied to one formula in the antecedent and one in the succedent")
  require(p.inExpr == HereP && ass.inExpr == HereP, "Axiom close can only be applied to top level formulas")

  def apply(s: Sequent): List[Sequent] = {
    require(p.isAnte != ass.isAnte, "axiom close applies to different sides of sequent")
    if(p.isAnte != ass.isAnte && s(ass) == s(p)) {
        // close goal
        Nil
    } else {
        throw new InapplicableRuleException("The referenced formulas are not identical. Thus cannot close goal. " + s(ass) + " not the same as " + s(p), this, s)
    }
  } ensuring (_.isEmpty, "closed if applicable")
}

// close by true
object CloseTrue {
  def apply(p: Position): PositionRule = new CloseTrue(p)
}

class CloseTrue(p: Position) extends PositionRule("CloseTrue", p) {
  require(!p.isAnte && p.inExpr == HereP, "CloseTrue only works in the succedent on top-level")
  override def apply(s: Sequent): List[Sequent] = {
    require(s.succ.length > p.getIndex, "Position " + p + " invalid in " + s)
    if(!p.isAnte && s.succ(p.getIndex) == True) Nil
    else throw new InapplicableRuleException("CloseTrue is not applicable to " + s + " at " + p, this, s)
  } ensuring (_.isEmpty, "closed if applicable")
}

// close by false
object CloseFalse {
  def apply(p: Position): PositionRule = new CloseFalse(p)
}

class CloseFalse(p: Position) extends PositionRule("CloseFalse", p) {
  require(p.isAnte && p.inExpr == HereP, "CloseFalse only works in the antecedent on top-level")
  override def apply(s: Sequent): List[Sequent] = {
    require(s.ante.length > p.getIndex, "Position " + p + " invalid in " + s)
    if(p.isAnte && s.ante(p.getIndex) == False) Nil
    else throw new InapplicableRuleException("CloseFalse is not applicable to " + s + " at " + p, this, s)
  } ensuring (_.isEmpty, "closed if applicable")
}


// cut
object Cut {
  // Cut in the given formula c
  def apply(c: Formula) : Rule = new Cut(c)
  private class Cut(c: Formula) extends Rule("cut") {
    def apply(s: Sequent): List[Sequent] = {
      val use = new Sequent(s.pref, s.ante :+ c, s.succ)
      val show = new Sequent(s.pref, s.ante, s.succ :+ c)
      //@TODO Switch branches around to (show, use) and reformulate using glue()
      List(use, show)
    } ensuring(r => r.length==2 && s.subsequentOf(r(0)) && s.subsequentOf(r(1)), "subsequent of subgoals of cuts")
  }
}

/*********************************************************************************
 * Propositional Sequent Proof Rules
 *********************************************************************************
 */

// !R Not right
object NotRight extends (Position => Rule) {
  def apply(p: Position): Rule = new NotRight(p)
}

class NotRight(p: Position) extends PositionRule("Not Right", p) {
  require(!p.isAnte && p.inExpr == HereP, "Not Right is only applicable to top-level formulas in the succedent not to: " + p)
  def apply(s: Sequent): List[Sequent] = {
    val Not(a) = s(p)
    List(s.updated(p, Sequent(s.pref, IndexedSeq(a), IndexedSeq())))
  }
}

// !L Not left
object NotLeft extends (Position => Rule) {
  def apply(p: Position): Rule = new NotLeft(p)
}

class NotLeft(p: Position) extends PositionRule("Not Left", p) {
  require(p.isAnte && p.inExpr == HereP, "Not Left is only applicable to top-level formulas in the antecedent not to: " + p)
  def apply(s: Sequent): List[Sequent] = {
    val Not(a) = s(p)
    List(s.updated(p, Sequent(s.pref, IndexedSeq(), IndexedSeq(a))))
  }
}

// |R Or right
object OrRight extends (Position => Rule) {
  def apply(p: Position): Rule = new OrRight(p)
}
class OrRight(p: Position) extends PositionRule("Or Right", p) {
  require(!p.isAnte && p.inExpr == HereP, "Or Right is only applicable to top-level formulas in the succedent not to: " + p)
  def apply(s: Sequent): List[Sequent] = {
    val Or(a,b) = s(p)
    List(s.updated(p, Sequent(s.pref, IndexedSeq(), IndexedSeq(a,b))))
  }
}

// |L Or left
object OrLeft extends (Position => Rule) {
  def apply(p: Position): Rule = new OrLeft(p)
}

class OrLeft(p: Position) extends PositionRule("Or Left", p) {
  require(p.isAnte && p.inExpr == HereP, "Or Left is only applicable to top-level formulas in the antecedent not to: " + p)
  def apply(s: Sequent): List[Sequent] = {
    val Or(a,b) = s(p)
    List(s.updated(p, a), s.updated(p, b))
  }
}

// &R And right
object AndRight extends (Position => Rule) {
  def apply(p: Position): Rule = new AndRight(p)
}
class AndRight(p: Position) extends PositionRule("And Right", p) {
  require(!p.isAnte && p.inExpr == HereP, "And Right is only applicable to top-level formulas in the succedent not to: " + p)
  def apply(s: Sequent): List[Sequent] = {
    val And(a,b) = s(p)
    List(s.updated(p, a), s.updated(p, b))
  }
}

// &L And left
object AndLeft extends (Position => Rule) {
  def apply(p: Position): Rule = new AndLeft(p)
}

class AndLeft(p: Position) extends PositionRule("And Left", p) {
  require(p.isAnte && p.inExpr == HereP, "And Left is only applicable to top-level formulas in the antecedent not to: " + p)
  def apply(s: Sequent): List[Sequent] = {
    val And(a,b) = s(p)
    List(s.updated(p, Sequent(s.pref, IndexedSeq(a,b), IndexedSeq())))
  }
}

// ->R Implication right
object ImplyRight extends (Position => Rule) {
  def apply(p: Position): Rule = new ImplyRight(p)
}

class ImplyRight(p: Position) extends PositionRule("Imply Right", p) {
  require(!p.isAnte && p.inExpr == HereP, "Imply Right is only applicable to top-level formulas in the succedent not to: " + p)
  def apply(s: Sequent): List[Sequent] = {
    val Imply(a,b) = s(p)
    List(s.updated(p, Sequent(s.pref, IndexedSeq(a), IndexedSeq(b))))
  }
}


// ->L Implication left
object ImplyLeft extends (Position => Rule) {
  def apply(p: Position): Rule = new ImplyLeft(p)
}
class ImplyLeft(p: Position) extends PositionRule("Imply Left", p) {
  require(p.isAnte && p.inExpr == HereP, "Imply Left is only applicable to top-level formulas in the antecedent not to: " + p)
  def apply(s: Sequent): List[Sequent] = {
    val Imply(a,b) = s(p)
    List(s.updated(p, Sequent(s.pref, IndexedSeq(), IndexedSeq(a))),
         s.updated(p, Sequent(s.pref, IndexedSeq(b), IndexedSeq())))
  }
}

// <->R Equiv right
object EquivRight extends (Position => Rule) {
  def apply(p: Position): Rule = new EquivRight(p)
}
class EquivRight(p: Position) extends PositionRule("Equiv Right", p) {
  require(!p.isAnte && p.inExpr == HereP, "Equivalence Right is only applicable to top-level formulas in the succedent not to: " + p)
  def apply(s: Sequent): List[Sequent] = {
    val Equiv(a,b) = s(p)
    //List(s.updated(p, And(Imply(a,b), Imply(b,a))))  // and then AndRight ~ ImplyRight
    List(s.updated(p, Sequent(s.pref, IndexedSeq(a),IndexedSeq(b))),
         s.updated(p, Sequent(s.pref, IndexedSeq(b),IndexedSeq(a))))
  }
}

// <->L Equiv left
object EquivLeft extends (Position => Rule) {
  def apply(p: Position): Rule = new EquivLeft(p)
}

class EquivLeft(p: Position) extends PositionRule("Equiv Left", p) {
  require(p.isAnte && p.inExpr == HereP, "Equivalence Left is only applicable to top-level formulas in the antecedent not to: " + p)
  def apply(s: Sequent): List[Sequent] = {
    val Equiv(a,b) = s(p)
    //List(s.updated(p, Or(And(a,b), And(Not(a),Not(b)))))  // and then OrLeft ~ AndLeft
    // List(s.updated(p, Sequent(s.pref, IndexedSeq(a,b),IndexedSeq())),
    //      s.updated(p, Sequent(s.pref, IndexedSeq(Not(a),Not(b)),IndexedSeq())))
    //@TODO This choice is compatible with tactics but is unreasonable. Prefer upper choices
    List(s.updated(p, And(a,b)),
         s.updated(p, And(Not(a),Not(b))))
  }
}

/************************************************************************
 * Other Proof Rules
 */

/*********************************************************************************
 * Congruence Rewriting Proof Rule
 *********************************************************************************
 */

// equality/equivalence rewriting
//@TODO Review
/**
 * Rewrites position ``p" according to ``ass"; for instance, if p="f" and ass="f=g" then this equality-rewrites p to g.
 * @param ass The position of the equality (should be in the antecedent) @todo rename.
 * @param p The position of an occurance of the (l?)hs of ``ass"
 */
class EqualityRewriting(ass: Position, p: Position) extends AssumptionRule("Equality Rewriting", ass, p) {
  import Helper._
  override def apply(s: Sequent): List[Sequent] = {
    require(ass.isAnte && ass.inExpr == HereP)
    val (blacklist, fn) = s.ante(ass.getIndex) match {
      case Equals(d, a, b) =>
        (names(a) ++ names(b),
        new ExpressionTraversalFunction {
          override def preT(p: PosInExpr, e: Term): Either[Option[StopTraversal], Term]  =
            if(e == a) Right(b)
            else if(e == b) Right(a)
            else throw new IllegalArgumentException("Equality Rewriting not applicable")
        })
      case ProgramEquals(a, b) =>
        (names(a) ++ names(b),
        new ExpressionTraversalFunction {
          override def preP(p: PosInExpr, e: Program): Either[Option[StopTraversal], Program]  =
            if(e == a) Right(b)
            else if(e == b) Right(a)
            else throw new IllegalArgumentException("Equality Rewriting not applicable")
        })
      case Equiv(a, b) =>
        (names(a) ++ names(b),
        new ExpressionTraversalFunction {
          override def preF(p: PosInExpr, e: Formula): Either[Option[StopTraversal], Formula]  = {
            if (e == a) Right(b)
            else if (e == b) Right(a)
            else throw new IllegalArgumentException("Equality Rewriting not applicable")
          }
        })
      case _ => throw new IllegalArgumentException("Equality Rewriting not applicable")
    }
    val trav = TraverseToPosition(p.inExpr, fn, blacklist)
    ExpressionTraversal.traverse(trav, s(p)) match {
      case Some(x: Formula) => if(p.isAnte) List(Sequent(s.pref, s.ante :+ x, s.succ)) else List(Sequent(s.pref, s.ante, s.succ :+ x))
      case a => throw new IllegalArgumentException("Equality Rewriting not applicable. Result is " + a + " " + a.getClass)
    }
  }
}

/*********************************************************************************
 * Uniform Substitution Proof Rule
 *********************************************************************************
 */

/**
 * Representation of a substitution replacing n with t.
 *
 * @param n the expression to be replaced. n can have one of the following forms:
 *          - Variable
 *          - PredicateConstant
 *          - ApplyPredicate(p:Function, x:Variable) where the variable x is meant as a \lambda abstraction in "\lambda x . p(x)"
 *          - Apply(f:Function, x:Variable) where the variable x is meant as a \lambda abstraction in "\lambda x . f(x)"
 *          - ProgramConstant
 *          - Derivative(...)
 * @param t the expression to be used in place of n
 * @TODO Rename n to match or something
 * @TODO Rename t to repl or something
 */
sealed class SubstitutionPair (val n: Expr, val t: Expr) {
  applicable
  // identity substitution would be correct but is usually unintended except for systematic constructions of substitutions that happen to produce identity substitutions. In order to avoid special casing, allow identity substitutions.
  //require(n != t, "Unexpected identity substitution " + n + " by equal " + t)
  
  @elidable(ASSERTION) def applicable = {
    // identity substitution would be correct but is usually unintended except for systematic constructions of substitutions that happen to produce identity substitutions. In order to avoid special casing, allow identity substitutions.
    if (!(n != t)) println("INFO: Unnecessary identity substitution " + n + " by equal " + t + "\n(non-critical, just indicates a possible tactics inefficiency)")
    require(n.sort == t.sort, "Sorts have to match in substitution pairs: " + n.sort + " != " + t.sort)
    require(n match {
      case _:Variable => true
      case CDot => true
      case _:PredicateConstant => true
      case _:ProgramConstant => true
      case _:ContEvolveProgramConstant => true
      case Derivative(_, _:Variable) => true
      case ApplyPredicate(_:Function, CDot | _:Variable) => true
      case Apply(_:Function, CDot | _:Variable) => true
      case _ => false
      }, "Substitutable expression required, found " + n)
  }

  override def toString: String = "(" + n.prettyString() + ", " + t.prettyString() + ")"
}
object SubstitutionPair {
  def apply(n: Expr, t: Expr): SubstitutionPair = new SubstitutionPair(n, t)
  def unapply(e: Any): Option[(Expr,Expr)] = e match {
    case x: SubstitutionPair => Some((x.n,x.t))
    case _ => None
  }
}

object SetLattice {
  def apply[A](e: A): SetLattice[A] = new SetLattice(Right(Set(e)))
  def apply[A](s: Set[A]): SetLattice[A] = new SetLattice(Right(s))
  def apply[A](s: Seq[A]): SetLattice[A] = new SetLattice(Right(s.toSet))
  def bottom[A] = new SetLattice(Right(Set.empty[A]))
  def top[A]: SetLattice[A] = new SetLattice[A](Left(null))
}
class SetLattice[A](val s: Either[Null, Set[A]]) {
  def intersect(other: SetLattice[A]): SetLattice[A] = s match {
    case Left(_) => other
    case Right(ts) => other.s match {
      case Left(_) => this
      case Right(os) => SetLattice(ts.intersect(os))
    }
  }
  def intersect(other: Set[A]): SetLattice[A] = s match {
    case Left(_) => SetLattice(other)
    case Right(ts) => SetLattice(ts.intersect(other))
  }
  def subsetOf(other: SetLattice[A]): Boolean = s match {
    case Left(_) => other.s.isLeft  /* top is subset of top */
    case Right(ts) => other.s match {
      case Left(_) => true         /* everything else is subset of top */
      case Right(os) => ts.subsetOf(os)
    }
  }
  def contains(elem: A): Boolean = s match {
    case Left(_) => true /* top contains everything */
    case Right(ts) => ts.contains(elem)
  }
  def isEmpty: Boolean = s match {
    case Left(_) => false /* top is not empty */
    case Right(ts) => ts.isEmpty
  }
  def +(elem: A): SetLattice[A] = s match {
    case Left(_) => this /* top remains top */
    case Right(ts) => SetLattice(ts+elem)
  }
  def -(elem: A): SetLattice[A] = s match {
    case Left(_) => this /* top remains top */
    case Right(ts) => SetLattice(ts-elem)
  }
  def ++(other: SetLattice[A]): SetLattice[A] = s match {
    case Left(_) => this
    case Right(ts) => other.s match {
      case Left(_) => other
      case Right(os) => SetLattice(ts ++ os)
    }
  }
  def ++(other: GenTraversableOnce[A]): SetLattice[A] = s match {
    case Left(_) => this
    case Right(ts) => SetLattice(ts ++ other)
  }
  def --(other: SetLattice[A]): SetLattice[A] = s match {
    case Left(_) => other.s match {
      case Left(_) => SetLattice.bottom /* top -- top == bottom */
      case _ => this /* top -- _ == top */
    }
    case Right(ts) => other.s match {
      case Left(_) => SetLattice.bottom /* _ -- top == bottom */
      case Right(os) => SetLattice(ts -- os)
    }
  }
  def --(other: GenTraversableOnce[A]): SetLattice[A] = s match {
    case Left(_) => this /* top -- _ == top */
    case Right(ts) => SetLattice(ts -- other)
  }
<<<<<<< HEAD
  override def toString = s match {
=======
  override def toString() = s match {
>>>>>>> 76f9e975
    case Left(_) => "top"
    case Right(ts) => ts.toString()
  }
  override def equals(other: Any): Boolean = other match {
    case ls: SetLattice[A] => s match {
      case Left(_) => ls.s.isLeft
      case Right(ts) => ls.s match {
        case Left(_) => false
        case Right(os) => ts == os
      }
    }
    case os: Set[A] => s match {
      case Left(_) => false
      case Right(ts) => ts == os
    }
  }
}

/**
 * Static access to functions of Substitution.
 * @author Stefan Mitsch
 */
object Substitution {
  /** Returns the set of names maybe free in term t (same as certainly free). */
  def maybeFreeVariables(t: Term): Set[NamedSymbol] = Substitution(Nil).freeVariables(t).s match {
    case Right(ts) => ts
    case Left(_) => ???
  }
  /** Returns the set of names maybe free in formula f. */
  def maybeFreeVariables(f: Formula): Set[NamedSymbol] = Substitution(Nil).catVars(f).fv.s match {
    case Right(ts) => ts
    case Left(_) => ???
  }
  /** Returns the set of names maybe free in program p. */
  def maybeFreeVariables(p: Program): Set[NamedSymbol] = Substitution(Nil).catVars(p).fv.s match {
    case Right(ts) => ts
    case Left(_) => ???
  }
  /** Returns the set of names certainly free in program p. */
  def freeVariables(p: Program): Set[NamedSymbol] = {
    val ba = Substitution(Nil).catVars(p)
    (ba.fv -- (ba.mbv ++ ba.bv)).s match {
      case Right(ts) => ts
      case Left(_) => ???
    }
  }
  /** Returns the set of names maybe bound in program p. */
  def maybeBoundVariables(p: Program): Set[NamedSymbol] = Substitution(Nil).catVars(p).bv.s match {
    case Right(ts) => ts
    case Left(_) => ???
  }
}
/**
 * A Uniform Substitution.
 * Implementation of applying uniform substitutions to terms, formulas, programs.
 * Explicit construction computing bound variables on the fly.
 * Used for UniformSubstitution rule.
 * @author aplatzer
 */
sealed case class Substitution(subsDefs: scala.collection.immutable.Seq[SubstitutionPair]) {
  applicable

  /**
   * Records which names are free or bound.
   * @param fv Free names (maybe read)
   * @param bv Bound names (maybe written)
   */
  sealed case class VC2(fv: SetLattice[NamedSymbol],
                        bv: SetLattice[NamedSymbol])

  /**
   * Records which names are free, bound, or must-bound.
   * @param fv Free names (maybe read)
   * @param bv Bound names (maybe written)
   * @param mbv Must-bound names (certainly written).
   */
  sealed case class VC3(fv: SetLattice[NamedSymbol],
                        bv: SetLattice[NamedSymbol],
                        mbv: SetLattice[NamedSymbol])

  /**
   * Records the result of uniform substitution in a program.
   * @param o The ignore set.
   * @param u The taboo set.
   * @param p The program.
   */
  private sealed case class USR(o: SetLattice[NamedSymbol],
                        u: SetLattice[NamedSymbol],
                        p: Program)

  /**
   * @param rarg the argument in the substitution.
   * @param instArg the argument to instantiate rarg with in the occurrence.
   */
  private def instantiate(rarg: Term, instArg: Term) = new Substitution(List(new SubstitutionPair(rarg, instArg)))

  // unique left hand sides in l
  @elidable(ASSERTION) def applicable = {
    // check that we never replace n by something and then again replacing the same n by something
    val lefts = subsDefs.map(sp=>sp.n).toList
    require(lefts.distinct.size == lefts.size, "no duplicate substitutions with same substitutees " + subsDefs)
    // check that we never replace p(x) by something and also p(t) by something
    val lambdaNames = subsDefs.map(sp=>sp.n match {
      case ApplyPredicate(p:Function, _:Variable) => List(p)
      case Apply(f:Function, _:Variable) => List(f)
      case _ => Nil
      }).fold(Nil)((a,b)=>a++b)
      //@TODO check that we never replace p(x) by something and also p(t) by something
    require(lambdaNames.distinct.size == lambdaNames.size, "no duplicate substitutions with same substitutee modulo alpha-renaming of lambda terms " + subsDefs)
  }
  
  @elidable(FINEST-1) private def log(msg: =>String) {}  //= println(msg)
  

  override def toString: String = "Subst(" + subsDefs.mkString(", ") + ")"
  
  // helper

  /**
   * Categorizes the names of formula f into free variables FV and bound variables BV.
   * @param f The formula to categorize.
   * @return The names in f categorized into free and bound names.
   */
  def catVars(f: Formula): VC2 = f match {
    // homomorphic cases
    case Equals(d, l, r) => VC2(fv = freeVariables(l) ++ freeVariables(r), bv = SetLattice.bottom)
    case NotEquals(d, l, r) => VC2(fv = freeVariables(l) ++ freeVariables(r), bv = SetLattice.bottom)
    case GreaterEqual(d, l, r) => VC2(fv = freeVariables(l) ++ freeVariables(r), bv = SetLattice.bottom)
    case GreaterThan(d, l, r) => VC2(fv = freeVariables(l) ++ freeVariables(r), bv = SetLattice.bottom)
    case LessEqual(d, l, r) => VC2(fv = freeVariables(l) ++ freeVariables(r), bv = SetLattice.bottom)
    case LessThan(d, l, r) => VC2(fv = freeVariables(l) ++ freeVariables(r), bv = SetLattice.bottom)

    case Not(g) => VC2(fv = catVars(g).fv, bv = catVars(g).bv)
    case And(l, r) => VC2(fv = catVars(l).fv ++ catVars(r).fv, bv = catVars(l).bv ++ catVars(r).bv)
    case Or(l, r) => VC2(fv = catVars(l).fv ++ catVars(r).fv, bv = catVars(l).bv ++ catVars(r).bv)
    case Imply(l, r) => VC2(fv = catVars(l).fv ++ catVars(r).fv, bv = catVars(l).bv ++ catVars(r).bv)
    case Equiv(l, r) => VC2(fv = catVars(l).fv ++ catVars(r).fv, bv = catVars(l).bv ++ catVars(r).bv)
    // TODO formuladerivative not mentioned in Definition 7 and 8
    case FormulaDerivative(df) => VC2(fv = catVars(df).fv, bv = catVars(df).bv) //@todo eisegesis

    // binding cases add bound variables to u
    case Forall(vars, g) => VC2(fv = catVars(g).fv -- vars, bv = catVars(g).bv ++ vars)
    case Exists(vars, g) => VC2(fv = catVars(g).fv -- vars, bv = catVars(g).bv ++ vars)

    case BoxModality(p, g) => VC2(fv = catVars(p).fv ++ (catVars(g).fv -- catVars(p).mbv), bv = catVars(p).bv ++ catVars(g).bv)
    case DiamondModality(p, g) => VC2(fv = catVars(p).fv ++ (catVars(g).fv -- catVars(p).mbv), bv = catVars(p).bv ++ catVars(g).bv)

    // base cases
    case p: PredicateConstant => VC2(fv = SetLattice.bottom, bv = SetLattice.bottom)
    case ApplyPredicate(p, arg) => VC2(fv = freeVariables(arg), bv = SetLattice.bottom)
    case True | False => VC2(fv = SetLattice.bottom, bv = SetLattice.bottom)
    case _ => throw new UnknownOperatorException("Not implemented", f)
  }

  /**
   * The set of all (may) free variables whose value t depends on (syntactically).
   */
  def freeVariables(t: Term): SetLattice[NamedSymbol] = t match {
    // homomorphic cases
    case Neg(s, l) => freeVariables(l)
    case Add(s, l, r) => freeVariables(l) ++ freeVariables(r)
    case Subtract(s, l, r) => freeVariables(l) ++ freeVariables(r)
    case Multiply(s, l, r) => freeVariables(l) ++ freeVariables(r)
    case Divide(s, l, r) => freeVariables(l) ++ freeVariables(r)
    case Exp(s, l, r) => freeVariables(l) ++ freeVariables(r)
    case Pair(dom, l, r) => freeVariables(l) ++ freeVariables(r)
    // base cases
    case x: Variable => SetLattice(x)
    case CDot => SetLattice(CDot)
    // TODO x' and f(x) are not in Definition 8
    case Derivative(s, e) => freeVariables(e) //@todo eisegesis
    case Apply(f, arg) => freeVariables(arg) //@todo eisegesis
    case True | False | _: NumberObj => SetLattice.bottom
  }

  def catVars(p: Program): VC3 = { p match {
    case Assign(x: Variable, e) => VC3(fv = freeVariables(e), bv = SetLattice(x), mbv = SetLattice(x))
    // TODO CDot and derivative not mentioned in Definition 9
    case Assign(CDot, e) => VC3(fv = freeVariables(e), bv = SetLattice(CDot), mbv = SetLattice(CDot)) //@todo eisegesis
    case Assign(Derivative(_, x: Variable), e) => VC3(fv = freeVariables(e), bv = SetLattice(x), mbv = SetLattice(x)) //@todo eisegesis
    case Assign(Derivative(_, CDot), e) => VC3(fv = freeVariables(e), bv = SetLattice(CDot), mbv = SetLattice(CDot)) //@todo eisegesis
    // TODO x:=* not mentioned in Definition 9
    case NDetAssign(x: Variable) => VC3(fv = SetLattice.bottom, bv = SetLattice(x), mbv = SetLattice(x)) //@todo eisegesis
    case Test(f) => VC3(fv = catVars(f).fv, bv = SetLattice.bottom, mbv = SetLattice.bottom)
    case NFContEvolve(vars, Derivative(_, x: Variable), e, h) =>
      VC3(fv = SetLattice[NamedSymbol](x) ++ freeVariables(e) ++ catVars(h).fv, bv = SetLattice(x), mbv = SetLattice(x))
    // TODO system of ODE cases not mentioned in Definition 9
    case ContEvolveProduct(a, b) => VC3(fv = catVars(a).fv ++ catVars(b).fv, bv = catVars(a).bv ++ catVars(b).bv,
      mbv = catVars(a).mbv ++ catVars(b).mbv) //@todo eisegesis
    case IncompleteSystem(a) => catVars(a) //@todo eisegesis
    case CheckedContEvolveFragment(a) => catVars(a) //@todo eisegesis
    case _: EmptyContEvolveProgram => VC3(fv = SetLattice.bottom, bv = SetLattice.bottom, mbv = SetLattice.bottom) //@todo eisegesis
    case Sequence(a, b) => VC3(fv = catVars(a).fv ++ (catVars(b).fv -- catVars(a).mbv),
      bv = catVars(a).bv ++ catVars(b).bv, mbv = catVars(a).mbv ++ catVars(b).mbv)
    case Choice(a, b) => VC3(fv = catVars(a).fv ++ catVars(b).fv, bv = catVars(a).bv ++ catVars(b).bv,
      mbv = catVars(a).mbv.intersect(catVars(b).mbv))
    case Loop(a) => VC3(fv = catVars(a).fv, bv = catVars(a).bv, mbv = SetLattice.bottom)
    case _: ProgramConstant => VC3(fv = SetLattice.top, bv = SetLattice.top, mbv = SetLattice.bottom)
    case _: ContEvolveProgramConstant => VC3(fv = SetLattice.top, bv = SetLattice.top, mbv = SetLattice.bottom)
    case _ => throw new UnknownOperatorException("Not implemented", p)
  }} ensuring(r => { val VC3(_, bv, mbv) = r; mbv.subsetOf(bv) }, s"Result MBV($p) not a subset of BV($p)")

  private def primedVariables(ode: ContEvolveProgram): Set[NamedSymbol] = ode match {
    case ContEvolveProduct(a, b) => primedVariables(a) ++ primedVariables(b)
    case IncompleteSystem(a) => primedVariables(a)
    case NFContEvolve(_, Derivative(_, x: Variable), _, _) => Set(x)
    case _: EmptyContEvolveProgram => Set.empty
    case _: ContEvolveProgramConstant => Set.empty
  }

  // uniform substitution on terms
  def apply(t: Term): Term = {
    try {
      usubst(SetLattice.bottom, SetLattice.bottom, t)
    } catch {
      case ex: SubstitutionClashException => throw ex.inContext(t.prettyString())
    }
  }

  def apply(f: Formula): Formula = {
    log("\tSubstituting " + f.prettyString + " using " + this)
    try {
      val res = usubst(SetLattice.bottom[NamedSymbol], SetLattice.bottom[NamedSymbol], f)
      log("\tSubstituted  " + res.prettyString)
      res
    } catch {
      case ex: SubstitutionClashException => throw ex.inContext(f.prettyString())
    }
  }

  def apply(s: Sequent): Sequent = {
    try {
      Sequent(s.pref, s.ante.map(apply), s.succ.map(apply))
    } catch {
      case ex: SubstitutionClashException => throw ex.inContext(s.toString)
    }
  }

  // uniform substitution on programs
  def apply(p: Program): Program = {
    try {
      usubst(SetLattice.bottom[NamedSymbol], SetLattice.bottom[NamedSymbol], p).p
    } catch {
      case ex: SubstitutionClashException => throw ex.inContext(p.prettyString())
    }
  }

  private def substDiff(s: Seq[SubstitutionPair], names: SetLattice[NamedSymbol]) =
    new Substitution(s.filter(_.n match { case en: NamedSymbol => !names.contains(en) case _ => true }))

  /**
   * Check whether the function in right matches with the function in left, i.e. they have the same head.
   */
  def sameHead(left: SubstitutionPair, right: Expr) = left.n match {
    case Apply(lf, _: Variable | CDot) => right match { case Apply(rf, _) => lf == rf case _ => false }
    case ApplyPredicate(lf, _: Variable | CDot) => right match { case ApplyPredicate(rf, _) => lf == rf case _ => false }
    case _ => false
  }

  /**
   * Get the unique element in c to which pred applies.
   * Protests if that element is not unique because pred applies to more than one element in c or if there is none.
   */
  private def uniqueElementOf[E](c: Iterable[E], pred: E => Boolean): E = {
    require(c.count(pred) == 1)
    c.filter(pred).head
  }

  /**
   * @param u the set of taboo symbols that would clash substitutions if they occurred since they have been bound outside.
   */
  private def usubst(o: SetLattice[NamedSymbol], u: SetLattice[NamedSymbol], t: Term): Term = {
    def subst(t: Term) = subsDefs.find(_.n == t).get.t.asInstanceOf[Term]
    t match {
      // homomorphic cases
      case Neg(s, e) => Neg(s, usubst(o, u, e))
      case Add(s, l, r) => Add(s, usubst(o, u, l), usubst(o, u, r))
      case Subtract(s, l, r) => Subtract(s, usubst(o, u, l), usubst(o, u, r))
      case Multiply(s, l, r) => Multiply(s, usubst(o, u, l), usubst(o, u, r))
      case Divide(s, l, r) => Divide(s, usubst(o, u, l), usubst(o, u, r))
      case Exp(s, l, r) => Exp(s, usubst(o, u, l), usubst(o, u, r))
      // TODO not mentioned in substitution
      case Pair(dom, l, r) => Pair(dom, usubst(o, u, l), usubst(o, u, r)) // @todo eisegesis
      // uniform substitution base cases
      case x: Variable if !subsDefs.exists(_.n == x) || o.contains(x) => x
      case x: Variable if substDiff(subsDefs, o).subsDefs.exists(_.n == x) =>
        require((SetLattice[NamedSymbol](x) ++ freeVariables(subst(x))).intersect(u).isEmpty,
          s"Substitution clash: ({$x} ∪ ${freeVariables(subst(x))}) ∩ $u is not empty")
        subst(x)
      // TODO not mentioned in substitution
      case CDot if !subsDefs.exists(_.n == CDot) || o.contains(CDot) => CDot //@todo eisegesis
      case CDot if  substDiff(subsDefs, o).subsDefs.exists(_.n == CDot) => //@todo eisegesis
        require((SetLattice[NamedSymbol](CDot) ++ freeVariables(subst(CDot))).intersect(u).isEmpty,
          s"Substitution clash: ({CDot} ∪ ${freeVariables(subst(CDot))}) ∩ $u is not empty")
        subst(CDot)
      case dx@Derivative(s, x: Variable) if subsDefs.exists(_.n == t) => //@todo eisegesis
        require((SetLattice[NamedSymbol](x) ++ freeVariables(subst(dx))).intersect(u).isEmpty,
          s"Substitution clash: ({$x} ∪ ${freeVariables(subst(dx))}) ∩ $u is not empty")
        subst(dx)
      case Derivative(s, e) if !subsDefs.exists(_.n == t) => t //@todo eisegesis
      case app@Apply(_, theta) if subsDefs.exists(sameHead(_, app)) =>
        val subs = uniqueElementOf[SubstitutionPair](subsDefs, sameHead(_, app))
        require(freeVariables(subs.t.asInstanceOf[Term]).intersect(u).isEmpty,
          s"Substitution clash: ${freeVariables(subs.t.asInstanceOf[Term])} ∩ $u is not empty")
        val (rArg, rTerm) = (subs.n match { case Apply(_, v: NamedSymbol) => v }, subs.t.asInstanceOf[Term])
        instantiate(rArg, usubst(o, u, theta)).usubst(SetLattice.bottom, SetLattice.bottom, rTerm)
      case app@Apply(g, theta) if !subsDefs.exists(sameHead(_, app)) => Apply(g, usubst(o, u, theta))
      case x: Atom => require(!x.isInstanceOf[Variable], "variables have been substituted already"); x
      case _ => throw new UnknownOperatorException("Not implemented yet", t)
    }
  }

  private def usubst(o: SetLattice[NamedSymbol], u: SetLattice[NamedSymbol], f: Formula): Formula = f match {
      // homomorphic cases
    case Not(g) => Not(usubst(o, u, g))
    case And(l, r) => And(usubst(o, u, l), usubst(o, u, r))
    case Or(l, r) => Or(usubst(o, u, l), usubst(o, u, r))
    case Imply(l, r) => Imply(usubst(o, u, l), usubst(o, u, r))
    case Equiv(l, r) => Equiv(usubst(o, u, l), usubst(o, u, r))

    case Equals(d, l, r) => Equals(d, usubst(o, u, l), usubst(o, u, r))
    case NotEquals(d, l, r) => NotEquals(d, usubst(o, u, l), usubst(o, u, r))
    case GreaterEqual(d, l, r) => GreaterEqual(d, usubst(o, u, l), usubst(o, u, r))
    case GreaterThan(d, l, r) => GreaterThan(d, usubst(o, u, l), usubst(o, u, r))
    case LessEqual(d, l, r) => LessEqual(d, usubst(o, u, l), usubst(o, u, r))
    case LessThan(d, l, r) => LessThan(d, usubst(o, u, l), usubst(o, u, r))

    // binding cases add bound variables to u
    case Forall(vars, g) => Forall(vars, usubst(o ++ vars, u ++ vars, g))
    case Exists(vars, g) => Exists(vars, usubst(o ++ vars, u ++ vars, g))

    case BoxModality(p, g) => val USR(q, v, sp) = usubst(o, u, p); BoxModality(sp, usubst(q, v, g))
    case DiamondModality(p, g) => val USR(q, v, sp) = usubst(o, u, p); DiamondModality(sp, usubst(q, v, g))

    // uniform substitution base cases
    case _: PredicateConstant if  subsDefs.exists(_.n == f) =>
      val ps = subsDefs.find(_.n == f).get.t.asInstanceOf[Formula]
      require(catVars(ps).fv.intersect(u).isEmpty, s"Substitution clash: ${catVars(ps).fv} ∩ $u is not empty")
      ps
    case _: PredicateConstant if !subsDefs.exists(_.n == f) => f
    case app@ApplyPredicate(_, theta) if subsDefs.exists(sameHead(_, app)) =>
      val subs = uniqueElementOf[SubstitutionPair](subsDefs, sameHead(_, app))
      val (rArg, rFormula) = (subs.n match { case ApplyPredicate(_, v: NamedSymbol) => v }, subs.t.asInstanceOf[Formula])
      val restrictedU = rArg match { case CDot => u case _ => u-rArg }
      require(catVars(subs.t.asInstanceOf[Formula]).fv.intersect(restrictedU).isEmpty,
        s"Substitution clash: ${catVars(subs.t.asInstanceOf[Formula]).fv} ∩ $restrictedU is not empty")
      instantiate(rArg, usubst(o, u, theta)).usubst(SetLattice.bottom, SetLattice.bottom, rFormula)
    case app@ApplyPredicate(p, theta) if !subsDefs.exists(sameHead(_, app)) => ApplyPredicate(p, usubst(o, u, theta))
    // TODO not mentioned in uniform substitution
    case FormulaDerivative(g) => ???
    case x: Atom => x
    case _ => throw new UnknownOperatorException("Not implemented yet", f)
  }

  /**
   *  uniform substitution on a program p with the set of bound variables u
   *  return only the result components of the private case class USR
   *  used for testing only, may need a better solution
   */
  private def usubstComps(o: Set[NamedSymbol], u: Set[NamedSymbol], p: Program) = {
    val r = usubst(SetLattice(o), SetLattice(u), p); (r.o, r.u, r.p)
  }

  /**
   *
   */
  private def usubst(o: SetLattice[NamedSymbol], u: SetLattice[NamedSymbol], p: Program): USR = { p match {
    case Assign(x: Variable, e) => USR(o+x, u+x, Assign(x, usubst(o, u, e)))
    case Assign(CDot, e) => USR(o+CDot, u+CDot, Assign(CDot, usubst(o, u, e)))
    case Assign(d@Derivative(_, CDot), e) => USR(o+CDot, u+CDot, Assign(d, usubst(o, u, e))) //@todo eisegesis
    case Assign(d@Derivative(_, x: Variable), e) => USR(o+x, u+x, Assign(d, usubst(o, u, e))) //@todo eisegesis
    case NDetAssign(x: Variable) => USR(o+x, u+x, p)
    case Test(f) => USR(o, u, Test(usubst(o, u, f)))
    case ode: ContEvolveProgram => val x = primedVariables(ode); val sode = usubst(o, u, x, ode); USR(o++SetLattice(x), u++SetLattice(x), sode)
    case Sequence(a, b) => val USR(q, v, as) = usubst(o, u, a); val USR(r, w, bs) = usubst(q, v, b); USR(r, w, Sequence(as, bs))
    case Choice(a, b) =>
      val USR(q, v, as) = usubst(o, u, a); val USR(r, w, bs) = usubst(o, u, b)
      // TODO remove when proof of uniform substitution is done
      require(q == v && r == w, "Programs where not all branches write the same variables are not yet supported")
      USR(q.intersect(r), v++w, Choice(as, bs))
    case Loop(a) =>
      val USR(q, v, _) = usubst(o, u, a)
      val USR(r, w, as) = usubst(o, v, a)
      // TODO remove when proof of uniform substitution is done
      require(r == w, "Programs where loop does not write all variables on all branches are not yet supported")
      USR(o, w, Loop(as)) ensuring (
        o.subsetOf(q), s"Non-monotonic o: $o not subset of $q") ensuring(
        q == r, s"Unstable O: $q not equal to $r") ensuring(
        u.subsetOf(v), s"Non-monotonic u: $u not subset of $v") ensuring(
        v == w, s"Unstable U: $v not equal to $w") ensuring (
        usubst(r, w, a).o == r, s"Unstable O: ${usubst(r, w, a).o} not equal to $r") ensuring(
        usubst(r, w, a).u == w, s"Unstable U: ${usubst(r, w, a).u} not equal to $w")

    //@TODO check implementation
    case a: ProgramConstant if  subsDefs.exists(_.n == p) =>
      val sigmaP = subsDefs.find(_.n == p).get.t.asInstanceOf[Program]
      // todo is side condition correct?
      require(catVars(sigmaP).fv.intersect(u).isEmpty, s"Substitution clash: ${catVars(sigmaP).fv} ∩ $u is not empty")
      USR(o, u, sigmaP) //@todo are new o and u correct?
    case a: ProgramConstant if !subsDefs.exists(_.n == p) => USR(o, u, p)
    case _ => throw new UnknownOperatorException("Not implemented yet", p)
  }} ensuring (
        r => { val USR(q, v, _) = r; q.subsetOf(v) }, s"Result O not a subset of result U") ensuring (
        r => { val USR(q, _, _) = r; val vc = catVars(p); q == o++vc.mbv }, s"Result O not $o u MBV($p)") ensuring (
        r => { val USR(_, v, _) = r; val vc = catVars(p); if (vc.bv == SetLattice.top) u.subsetOf(v) else v == u++vc.bv }, s"Result U not $u u BV($p)")

  /**
   * Substitution in (systems of) differential equations.
   * @param o The ignore list.
   * @param u The taboo list.
   * @param primed The primed names (all primed names in the ODE system).
   * @param p The ODE.
   * @return The substitution result.
   */
  private def usubst(o: SetLattice[NamedSymbol], u: SetLattice[NamedSymbol], primed: Set[NamedSymbol], p: ContEvolveProgram):
    ContEvolveProgram = p match {
      case ContEvolveProduct(a, b) => ContEvolveProduct(usubst(o, u, primed, a), usubst(o, u, primed, b))
      case NFContEvolve(v, d@Derivative(_, x: Variable), e, h) => if (v.isEmpty) {
        require(!subsDefs.exists(_.n == x) || o.contains(x),
          s"Substitution clash: variable $x will be replaced but occurs in a differential equation. \n" +
            s"Substitution $this applied to ${p.prettyString()}")
        NFContEvolve(v, d, usubst(o++SetLattice(primed), u++SetLattice(primed), e), usubst(o++SetLattice(primed), u++SetLattice(primed), h))
      } else throw new UnknownOperatorException("Check implementation whether passing v is correct.", p)
      case _: EmptyContEvolveProgram => p
      case IncompleteSystem(s) => IncompleteSystem(usubst(o, u, primed, s))
      case CheckedContEvolveFragment(s) => CheckedContEvolveFragment(usubst(o, u, primed, s))
      case a: ContEvolveProgramConstant if  subsDefs.exists(_.n == p) =>
        subsDefs.find(_.n == p).get.t.asInstanceOf[ContEvolveProgram]
      case a: ContEvolveProgramConstant if !subsDefs.exists(_.n == p) => p
    }
}


/******************************************************************/


/**
 * A Uniform Substitution.
 * Implementation of applying uniform substitutions to terms, formulas, programs.
 * Old implementation.
 */
sealed case class OSubstitution(l: scala.collection.immutable.Seq[SubstitutionPair]) {
  applicable

  /**
   *
   * @param source should be a tuple of substitutable things
   * @param target should be a tuple of the same dimension donating the right sides
   * @return
   */
  private def constructSubst(source: Expr, target: Expr): OSubstitution = new OSubstitution(collectSubstPairs(source, target))


  // unique left hand sides in l
  @elidable(ASSERTION) def applicable = {
    // check that we never replace n by something and then again replacing the same n by something
    val lefts = l.map(sp=>sp.n).toList
    require(lefts.distinct.size == lefts.size, "no duplicate substitutions with same substitutees " + l)
    // check that we never replace p(x) by something and also p(t) by something
    val lambdaNames = l.map(sp=>sp.n match {
      case ApplyPredicate(p:Function, _:Variable) => List(p)
      case Apply(f:Function, _:Variable) => List(f)
      case _ => Nil
      }).fold(Nil)((a,b)=>a++b)
      //@TODO check that we never replace p(x) by something and also p(t) by something
    require(lambdaNames.distinct.size == lambdaNames.size, "no duplicate substitutions with same substitutee modulo alpha-renaming of lambda terms " + l)
  }

  override def toString: String = "Subst(" + l.mkString(", ") + ")"

  private def collectSubstPairs(source: Expr, target: Expr): List[SubstitutionPair] =
    if(source != target)
      source match {
      case Pair(dom, a, b) => target match {
        case Pair(dom2, c, d) => collectSubstPairs(a, c) ++ collectSubstPairs(b, d)
        case _ => throw new IllegalArgumentException("Type error. A pair: " + source + " must not be replaced by a non pair: " + target)
      }
      case _: Variable => List(new SubstitutionPair(source, target))
      case _: PredicateConstant => List(new SubstitutionPair(source, target))
      case _: ProgramConstant => List(new SubstitutionPair(source, target))
      case _ => throw new UnknownOperatorException("Unknown base case " + source + " of sort " + source.sort, source)
    } else Nil

  def names(pairs: Seq[SubstitutionPair]): Seq[NamedSymbol] = (for(p <- pairs) yield names(p)).flatten.distinct
  def names(pair: SubstitutionPair): Seq[NamedSymbol] = (names(pair.n) ++ names(pair.t)).filter(!boundNames(pair.n).contains(_))

  /**
   * This method returns the names that are bound in the source of a substitution
   * @param n the source of a substitution
   * @return the names bound on the source side of a substitution
   * @TODO namesToBeBound or something like this for uniform substitution purposes could be a better name? Because it's not just the bound variables of a formula.
   */
  def boundNames(n: Expr): Seq[NamedSymbol] = n match {
    case ApplyPredicate(_, args) => names(args)
    case Apply(_, args) => names(args)
    case _ => Nil
  }

  /**
   * Return all the named elements in a sequent
   * @param e
   * @return
   * @TODO maybe rename to freeNames, but make naming compatible with boundNames
   */
  def names(e: Expr): scala.collection.immutable.Seq[NamedSymbol] = e match {
    case x: NamedSymbol => Vector(x)
    case x: Unary => names(x.child)
    case x: Binary => names(x.left) ++ names(x.right)
    case x: Ternary => names(x.fst) ++ names(x.snd) ++ names(x.thd)
    case x: NFContEvolve => x.vars ++ names(x.x) ++ names(x.theta) ++ names(x.f)
    case IncompleteSystem(s) => names(s)
    case x: Atom => Nil
    case IncompleteSystem(system) => names(system)
  }

  // uniform substitution on formulas
  //@TODO Use the outermost call to apply(Formula) as a wrapper that adds the full formula o as exception.inContext(o) on exception.
  def apply(f: Formula): Formula = f match {
      // homomorphic cases
    case Not(c) => Not(apply(c))
    case And(l, r) => And(apply(l), apply(r))
    case Or(l, r) => Or(apply(l), apply(r))
    case Imply(l, r) => Imply(apply(l), apply(r))
    case Equiv(l, r) => Equiv(apply(l), apply(r))

    // binding cases
    /*
     * For quantifiers just check that there is no name clash, throw an exception if there is
     */
    case Forall(vars, form) => if(vars.intersect(names(l)).isEmpty) Forall(vars, apply(form))
    else throw new SubstitutionClashException("There is a name clash in uniform substitution " + vars.map(_.prettyString()) + " and " + l + " applied to " + f.prettyString(), this, f)

    case Exists(vars, form) => if(vars.intersect(names(l)).isEmpty) Exists(vars, apply(form))
    else throw new SubstitutionClashException("There is a name clash in uniform substitution " + vars.map(_.prettyString()) + " and " + l + " applied to " + f.prettyString(), this, f)

    case x: Modality => if(x.writes.intersect(names(l)).isEmpty) x match {
      case BoxModality(p, f) => BoxModality(apply(p), apply(f))
      case DiamondModality(p, f) => DiamondModality(apply(p), apply(f))
      case _ => ???
    } else throw new SubstitutionClashException("There is a name clash in uniform substitution " + l + "\napplied to modality " + f.prettyString() + "\nwhich writes " + x.writes.map(_.prettyString()) + " leading to a clash in variables " + x.writes.intersect(names(l)).map(_.prettyString()), this, f)

    //@TODO Concise way of asserting that there can be only one
    case _: PredicateConstant => for(p <- l) { if(f == p.n) return p.t.asInstanceOf[Formula]}; return f

    // if we find a match, we bind the arguments of our match to what is in the current term
    // then we apply it to the codomain of the substitution
    case ApplyPredicate(func, arg) => for(p <- l) {
      p.n match {
        case ApplyPredicate(pf, parg) if(func == pf) => return constructSubst(parg, arg)(p.t.asInstanceOf[Formula])
        case _ =>
      }
    }; return ApplyPredicate(func, apply(arg))

    // homomorphic cases
    case Equals(d, l, r) => (l,r) match {
      case (a: Term,b: Term) => Equals(d, apply(a), apply(b))
      case _ => throw new IllegalArgumentException("Don't know how to handle case " + f)
    }
    case NotEquals(d, l, r) => (l,r) match {
      case (a: Term,b: Term) => NotEquals(d, apply(a), apply(b))
      case _ => throw new IllegalArgumentException("Don't know how to handle case" + f)
    }
    case ProgramEquals(l, r) => (l,r) match {
      case (a: Program,b: Program) => ProgramEquals(apply(a), apply(b))
      case _ => throw new IllegalArgumentException("Don't know how to handle case" + f)
    }
    case ProgramNotEquals(l, r) => (l,r) match {
      case (a: Program,b: Program) => ProgramNotEquals(apply(a), apply(b))
      case _ => throw new IllegalArgumentException("Don't know how to handle case" + f)
    }
    case GreaterThan(d, l, r) => (l,r) match {
      case (a: Term,b: Term) => GreaterThan(d, apply(a), apply(b))
      case _ => throw new IllegalArgumentException("Don't know how to handle case" + f)
    }
    case GreaterEqual(d, l, r) => (l,r) match {
      case (a: Term,b: Term) => GreaterEqual(d, apply(a), apply(b))
      case _ => throw new IllegalArgumentException("Don't know how to handle case" + f)
    }
    case LessEqual(d, l, r) => (l,r) match {
      case (a: Term,b: Term) => LessEqual(d, apply(a), apply(b))
      case _ => throw new IllegalArgumentException("Don't know how to handle case" + f)
    }
    case LessThan(d, l, r) => (l,r) match {
      case (a: Term,b: Term) => LessThan(d, apply(a), apply(b))
      case _ => throw new IllegalArgumentException("Don't know how to handle case" + f)
    }
    case x: Atom => x
    case _ => throw new UnknownOperatorException("Not implemented yet", f)
  }
  
  // uniform substitution on terms
  def apply(t: Term): Term = t match {
      // homomorphic cases
    case Neg(s, c) => Neg(s, apply(c))
    case Add(s, l, r) => Add(s, apply(l), apply(r))
    case Subtract(s, l, r) => Subtract(s, apply(l), apply(r))
    case Multiply(s, l, r) => Multiply(s, apply(l), apply(r))
    case Divide(s, l, r) => Divide(s, apply(l), apply(r))
    case Exp(s, l, r) => Exp(s, apply(l), apply(r))
    case Pair(dom, l, r) => Pair(dom, apply(l), apply(r))
    // applying uniform substitutions
    case Derivative(s, child) => for(p <- l) { if(t == p.n) return p.t.asInstanceOf[Term]}; return Derivative(s, this(child))
    case Variable(_, _, _) => for(p <- l) { if(t == p.n) return p.t.asInstanceOf[Term]}; return t
    // if we find a match, we bind the arguments of our match to what is in the current term
    // then we apply it to the codomain of the substitution
    case Apply(func, arg) => for(p <- l) {
      p.n match {
        case Apply(pf, parg) if(func == pf) => return constructSubst(parg, arg)(p.t.asInstanceOf[Term])
        case _ =>
      }
    }; return Apply(func, apply(arg))
    case x: Atom => require(!x.isInstanceOf[Variable], "variables have been substituted already"); x
    case _ => throw new UnknownOperatorException("Not implemented yet", t)
  }

  // uniform substitution on programs
  def apply(p: Program): Program = {
      require(p.writes.intersect(names(l)).isEmpty)
      p match {
        case Loop(c) => Loop(apply(c))
        case Sequence(a, b) => Sequence(apply(a), apply(b))
        case Choice(a, b) => Choice(apply(a), apply(b))
        case Parallel(a, b) => Parallel(apply(a), apply(b))
        case IfThen(a, b) => IfThen(apply(a), apply(b))
        case IfThenElse(a, b, c) => IfThenElse(apply(a), apply(b), apply(c))
        case Assign(a, b) => Assign(a, apply(b))  //@TODO assert that a is a variable (so far) and assert that a not in names(l)
        case NDetAssign(a) => p
        case Test(a) => Test(apply(a))
        case ContEvolve(a) => ContEvolve(apply(a))
        case NFContEvolve(v, x, t, f) => if(v.intersect(names(l)).isEmpty) NFContEvolve(v, x, apply(t), apply(f))
          else throw new SubstitutionClashException("There is a name clash in uniform substitution " + l + " applied on " + p + " because of quantified disturbance " + v.mkString(","), this, p)
        case x: ProgramConstant => for(pair <- l) { if(p == pair.n) return pair.t.asInstanceOf[Program]}; return p
        case _ => throw new UnknownOperatorException("Not implemented yet", p)
     }
  }
}

/**
 * Uniform Substitution Rule.
 * Applies a given uniform substitution to the given original premise (origin).
 * Pseudo application in sequent calculus to conclusion that fits to the Hilbert calculus application (origin->conclusion).
 * This rule interfaces forward Hilbert calculus rule application with backward sequent calculus pseudo-application
 * @param substitution the uniform substitution to be applied to origin.
 * @param origin the original premise, to which the uniform substitution will be applied. Thus, origin is the result of pseudo-applying this UniformSubstitution rule in sequent calculus.
 */
// uniform substitution
// this rule performs a backward substitution step. That is the substitution applied to the conclusion yields the premise
object UniformSubstitution {
  def apply(substitution: Substitution, origin: Sequent) : Rule = new UniformSubstitution(substitution, origin)

  @elidable(FINEST) private def log(msg: =>String) = {} //println(msg)

  private class UniformSubstitution(subst: Substitution, origin: Sequent) extends Rule("Uniform Substitution") {
    /**
     * check that s is indeed derived from origin via subst (note that no reordering is allowed since those operations
     * require explicit rule applications)
     * @param conclusion the conclusion in sequent calculus to which the uniform substitution rule will be pseudo-applied, resulting in the premise origin that was supplied to UniformSubstituion.
     */
    def apply(conclusion: Sequent): List[Sequent] = {
      log("---- " + subst + "\n    " + origin + "\n--> " + subst(origin) + (if(subst(origin)==conclusion) "\n==  " else "\n!=  ") + conclusion)
      val substAtOrigin = subst(origin) //just for debugging.
      if (subst(origin) == conclusion) {
        assert(alternativeAppliesCheck(conclusion), "uniform substitution application mechanisms agree")
        List(origin)
      } else {
        assert(!alternativeAppliesCheck(conclusion), "uniform substitution application mechanisms agree")
        throw new CoreException("From\n  " + origin + "\nuniform substitution\n  " + subst + "\ndid not conclude\n  " + conclusion + "\nbut instead\n  " + subst(origin))
      }
    } 
    
    private def alternativeAppliesCheck(conclusion: Sequent) : Boolean = {
      //val subst = new OSubstitution(this.subst.l)
      //val singleSideMatch = ((acc: Boolean, p: (Formula, Formula)) => {val a = subst(p._1); println("-------- Uniform " + subst + "\n" + p._1.prettyString + "\nbecomes\n" + a.prettyString + (if (a==p._2) "\nis equal to expected conclusion\n" else "\nshould have been equal to expected conclusion\n") + p._2.prettyString); a == p._2})
      val singleSideMatch = ((acc: Boolean, p: (Formula, Formula)) => { subst(p._1) == p._2})
      (conclusion.pref == origin.pref // universal prefix is identical
        && origin.ante.length == conclusion.ante.length && origin.succ.length == conclusion.succ.length  // same length makes sure zip is exhaustive
        && (origin.ante.zip(conclusion.ante)).foldLeft(true)(singleSideMatch)  // formulas in ante results from substitution
        && (origin.succ.zip(conclusion.succ)).foldLeft(true)(singleSideMatch)) // formulas in succ results from substitution
    }
  }
}

// alpha conversion

class AlphaConversion(tPos: Position, name: String, idx: Option[Int], target: String, tIdx: Option[Int]) extends Rule("Alpha Conversion") {
  {
    if (!(name != target || idx != tIdx)) println("INFO: Unexpected identity renaming " + name + " to " + target + " with same index " + idx)
  }

  def apply(s: Sequent): List[Sequent] = {
    ExpressionTraversal.traverse(TraverseToPosition(tPos.inExpr, fn()), s(tPos)) match {
      case Some(x: Formula) =>
        if (tPos.isAnte) List(Sequent(s.pref, s.ante :+ x, s.succ)) else List(Sequent(s.pref, s.ante, s.succ :+ x))
      case _ => throw new CoreException("No alpha renaming possible in " + s(tPos))
    }
  }

  def apply(f: Formula): Formula = traverse(f)

  private def traverse[T : FTPG](e: T, tfn: ExpressionTraversalFunction = fn()) =
      ExpressionTraversal.traverse(tfn, e) match {
    case Some(f) => f
    case _ => throw new CoreException("No alpha renaming possible in" + e)
  }

  // TODO which sort?
  private val oldVar = Variable(name, idx, Real)
  private val newVar = Variable(target, tIdx, Real)

  private def programFn(v: Variable) = new ExpressionTraversalFunction {
    override def preP(p: PosInExpr, prg: Program): Either[Option[StopTraversal], Program] = prg match {
      case NFContEvolve(vars, Derivative(s, dv: Variable), t, f) if dv == v =>
        val newV = renameVar(v)
        require(!Helper.names(t).contains(newV) && !Helper.names(f).contains(newV))
        Right(NFContEvolve(vars, Derivative(s, newV),
          new Substitution(new SubstitutionPair(v, newV) :: Nil).apply(t),
          new Substitution(new SubstitutionPair(v, newV) :: Nil).apply(f)))
      case NFContEvolve(vars, d@Derivative(s, dv: Variable), t, f) if dv != v =>
        val newV = renameVar(v)
        require(!Helper.names(t).contains(newV) && !Helper.names(f).contains(newV))
        Right(NFContEvolve(vars, d,
          new Substitution(new SubstitutionPair(v, newV) :: Nil).apply(t),
          new Substitution(new SubstitutionPair(v, newV) :: Nil).apply(f)))
      case _ => Left(None)
    }
  }

  private def replaceInLoopFn(v: Variable) = new ExpressionTraversalFunction {
    override def preT(p: PosInExpr, t: Term): Either[Option[StopTraversal], Term] = t match {
      case tv: Variable if tv.name == v.name && tv.index == v.index => Right(renameVar(v))
      case _ => Left(None)
    }
  }

  private def fn(bound: Set[NamedSymbol] = Set.empty): ExpressionTraversalFunction = new ExpressionTraversalFunction {
    override def preF(p: PosInExpr, e: Formula): Either[Option[StopTraversal], Formula]  = e match {
      case Forall(vars, phi) => renameQuantifier(bound, e, vars, phi, Forall.apply)
      case Exists(vars, phi) => renameQuantifier(bound, e, vars, phi, Exists.apply)
      case BoxModality(Assign(a, b), phi) => renameAssignment(bound, e, a, b, phi, BoxModality.apply)
      case DiamondModality(Assign(a, b), phi) => renameAssignment(bound, e, a, b, phi, DiamondModality.apply)
      case BoxModality(NDetAssign(a), c) => renameNDetAssignment(e, a, c, BoxModality.apply)
      case DiamondModality(NDetAssign(a), phi) => renameNDetAssignment(e, a, phi, DiamondModality.apply)
      case BoxModality(t: Test, phi) => renameTest(bound, t, phi, BoxModality.apply)
      case DiamondModality(t: Test, phi) => renameTest(bound, t, phi, DiamondModality.apply)
      case BoxModality(ode@(_: ContEvolveProgram | _: IncompleteSystem), phi) =>
        renameODE(bound, ode, phi, BoxModality.apply)
      case DiamondModality(ode@(_: ContEvolveProgram | _: IncompleteSystem), phi) =>
        renameODE(bound, ode, phi, DiamondModality.apply)
      case BoxModality(a: Loop, phi) => renameLoop(bound, a, phi, BoxModality.apply)
      case DiamondModality(a: Loop, phi) => renameLoop(bound, a, phi, DiamondModality.apply)
      case BoxModality(Choice(a, b), phi) => renameChoice(bound, e, a, b, phi, BoxModality.apply)
      case DiamondModality(Choice(a, b), phi) => renameChoice(bound, e, a, b, phi, DiamondModality.apply)
      case _ if  bound.contains(oldVar) => Right(new Substitution(new SubstitutionPair(oldVar, newVar) :: Nil).apply(e))
      case _ if !bound.contains(oldVar) => Left(None)
    }
  }

  private def renameQuantifier[T <: Quantifier](bound: Set[NamedSymbol], e: Formula, vars: Seq[NamedSymbol],
                                                phi: Formula, factory: (Seq[NamedSymbol], Formula) => T) = {
    require(vars.exists(v => v.name == name && v.index == idx), "Symbol to be renamed must be bound in " + e)
    val oldVar = vars.find(v => v.name == name && v.index == idx).get
    val newVar = rename(oldVar)
    require(!Helper.names(phi).contains(newVar))
    Right(factory(vars.map(rename), traverse(phi, fn(bound + oldVar))))
  }

  private def renameTest[T <: Modality](bound: Set[NamedSymbol], prg: Test, phi: Formula,
                                        factory: (Program, Formula) => T) = {
    val subst = new Substitution(new SubstitutionPair(oldVar, newVar) :: Nil)
    val newPrg = if (bound.intersect(Helper.names(prg)).nonEmpty) subst(prg) else prg
    val newPhi = if (bound.intersect(Helper.names(phi)).nonEmpty) subst(phi) else phi
    Right(factory(newPrg, newPhi))
  }

  private def renameODE[T <: Modality](bound: Set[NamedSymbol], ode: Program, phi: Formula,
                                       factory: (Program, Formula) => T) = {
    require(!Helper.names(phi).contains(newVar))
    val newOde = traverse(ode, programFn(oldVar))
    if (bound.isEmpty ) {
      if (Helper.names(ode).intersect(Set(oldVar)).isEmpty) Right(factory(ode, phi))
      else Right(factory(Assign(newVar, oldVar), factory(newOde,
        new Substitution(new SubstitutionPair(oldVar, newVar) :: Nil).apply(phi))))
    } else {
      Right(factory(newOde,
        new Substitution(new SubstitutionPair(oldVar, newVar) :: Nil).apply(phi)))
    }
  }

  private def renameChoice[T <: Modality](bound: Set[NamedSymbol], e: Formula, a: Program, b: Program, phi: Formula,
                                          factory: (Program, Formula) => T) = {
    val (newA, newAPhi) = traverse(factory(a, phi), fn(bound)) match {
      case BoxModality(aPrg, aPhi) => (aPrg, aPhi)
      case DiamondModality(aPrg, aPhi) => (aPrg, aPhi)
      case _ => throw new UnknownOperatorException("Unknown choice structure", e)
    }
    val (newB, newBPhi) = traverse(factory(b, phi), fn(bound)) match {
      case BoxModality(bPrg, bPhi) => (bPrg, bPhi)
      case DiamondModality(bPrg, bPhi) => (bPrg, bPhi)
      case _ => throw new UnknownOperatorException("Unknown choice structure", e)
    }
    require(newAPhi == newBPhi)
    Right(factory(Choice(newA, newB), newAPhi))
  }

  private def renameLoop[T <: Modality](bound: Set[NamedSymbol], a: Loop, phi: Formula,
                                        factory: (Program, Formula) => T) = {
    require(!Helper.names(phi).contains(newVar))
    val boundInLoop = Substitution.maybeBoundVariables(a)
    if (bound.isEmpty) {
      if (boundInLoop.intersect(Set(oldVar)).isEmpty) Right(factory(a, phi))
      else Right(factory(Assign(newVar, oldVar), factory(traverse(a, replaceInLoopFn(oldVar)),
        new Substitution(new SubstitutionPair(oldVar, newVar) :: Nil).apply(phi))))
    } else {
      Right(factory(traverse(a, replaceInLoopFn(oldVar)),
        new Substitution(new SubstitutionPair(oldVar, newVar) :: Nil).apply(phi)))
    }
  }

  private def renameNDetAssignment[T <: Modality](e: Formula, a: Term, phi: Formula, factory: (Program, Formula) => T) = {
    val (newName, newT) = a match {
      case Variable(n, i, d) if n == name && i == idx => val v = Variable(target, tIdx, d); (v, v)
      case Apply(Function(n, i, d, s), f) if n == name && i == idx =>
        val fn = Function(target, tIdx, d, s); (fn, Apply(fn, f))
      case _ => throw new UnknownOperatorException("Unknown Assignment structure", e)
    }
    require(!Helper.names(phi).contains(newName))
    Right(factory(NDetAssign(newT), new Substitution(new SubstitutionPair(a, newT) :: Nil).apply(phi)))
  }

  private def renameAssignment[T <: Modality](bound: Set[NamedSymbol], e: Formula, a: Term, b: Term,
                                              phi: Formula, factory: (Program, Formula) => T) = {
    val (newA, boundSymbol: NamedSymbol, repl) = a match {
      case aV@Variable(n, i, d) if n == name && i == idx => val v = Variable(target, tIdx, d); (v, aV, v)
      case Apply(aF@Function(n, i, d, s), x) if n == name && i == idx =>
        val f = Function(target, tIdx, d, s); (Apply(f, x), aF, Apply(f, x))
      case Derivative(sort, aV@Variable(n, i, d)) if n == name && i == idx =>
        val v = Variable(target, tIdx, d); val dv = Derivative(sort, v); (dv, aV, dv)
      case _ => bound.find(v => v.name == name && v.index == idx) match {
        case Some(Variable(n, i, d)) => (a, Variable(name, idx, d), Variable(target, tIdx, d))
        case Some(Apply(Function(n, i, d, s), x)) =>
          (a, Function(name, idx, d, s), Apply(Function(target, tIdx, d, s), x))
        case Some(Derivative(sort, Variable(n, i, d))) => (a, Derivative(sort, Variable(name, idx, d)), Derivative(sort, Variable(target, tIdx, d)))
        case _ => throw new CoreException("Cannot alpha rename in " + e + " since " + name + "_" + idx + " is not bound")
      }
    }
    require(bound.exists(v => v.name == target && v.index == tIdx)
      || !Helper.names(phi).exists(v => v.name == target && v.index == tIdx))
    // if already bound outside also rename in b
    val newB =
      if (bound.contains(boundSymbol)) new Substitution(new SubstitutionPair(boundSymbol, repl) :: Nil).apply(b)
      else b
    val newPhi =
      if (bound.contains(boundSymbol)) new Substitution(new SubstitutionPair(boundSymbol, repl) :: Nil).apply(phi)
      else new Substitution(new SubstitutionPair(a, newA) :: Nil).apply(phi)
    Right(factory(Assign(newA, newB), newPhi))
  }

  private def renameVar(e: Variable): Variable = if (e.name == name && e.index == idx) Variable(target, tIdx, e.sort) else e

  private def renamePred(e: PredicateConstant): PredicateConstant = if(e.name == name && e.index == idx) PredicateConstant(target, tIdx) else e

  private def renameProg(e: ProgramConstant): ProgramConstant = if(e.name == name && e.index == idx) ProgramConstant(target, tIdx) else e

  private def renameFunc(e: Function): Function = if(e.name == name && e.index == idx) Function(target, tIdx, e.domain, e.sort) else e

  private def rename(e: NamedSymbol): NamedSymbol = e match {
    case v: Variable => renameVar(v)
    case p: PredicateConstant => renamePred(p)
    case p: ProgramConstant => renameProg(p)
    case f: Function => renameFunc(f)
  }

}

// skolemize
/**
 * Skolemization assumes that the names of the quantified variables to be skolemized are unique within the sequent.
 * This can be ensured by finding a unique name and renaming the bound variable through alpha conversion.
 */
class Skolemize(p: Position) extends PositionRule("Skolemize", p) {
  require(p.inExpr == HereP, "Can only skolemize top level formulas")
  import Helper._
  override def apply(s: Sequent): List[Sequent] = {
    // Other names underneath p are forbidden as well, but the variables v that are to be skolemized are fine as Skolem function names.
    val vars = namesIgnoringPosition(s, p)
    val (v,phi) = s(p) match {
      case Forall(qv, qphi) if !p.isAnte => (qv,qphi)
      case Exists(qv, qphi) if p.isAnte => (qv,qphi)
      case _ => throw new InapplicableRuleException("Skolemization in antecedent is only applicable to existential quantifiers/in succedent only to universal quantifiers", this, s)
    }
    if (vars.intersect(v.toSet).nonEmpty)
      throw new SkolemClashException("Variables to be skolemized should not appear anywhere else in the sequent. AlphaConversion required.",
        vars.intersect(v.toSet))
    List(if (p.isAnte) Sequent(s.pref ++ v, s.ante.updated(p.index, phi), s.succ)
         else Sequent(s.pref ++ v, s.ante, s.succ.updated(p.index, phi)))
  }
}

/**
 * Assignment as equation
 * Assumptions: We assume that the variable has been made unique through alpha conversion first. That way, we can just
 * replace the assignment by an equation without further checking
 * @TODO Review. Will turn into an axiom.
 */
class AssignmentRule(p: Position) extends PositionRule("AssignmentRule", p) {
  import Helper._
  override def apply(s: Sequent): List[Sequent] = {
    // we need to make sure that the variable does not occur in any other formula in the sequent
    val vars = namesIgnoringPosition(s, p)
    // TODO: we have to make sure that the variable does not occur in the formula itself
    // if we want to have positions different from HereP
    require(p.inExpr == HereP, "we can only deal with assignments on the top-level for now")
    val (exp, res, rhs) = s(p) match {
      case BoxModality(Assign(l, r), post) => (l, Imply(Equals(l.sort, l, r), post), r)
      case DiamondModality(Assign(l, r), post) => (l, Imply(Equals(l.sort, l, r), post), r)
      case _ => throw new InapplicableRuleException("The assigment rule is only applicable to box and diamond modalities" +
        "containing a single assignment", this, s)
    }
    // check that v is not contained in any other formula
    val rhsVars = names(rhs)
    val v = exp match {
      case x: Variable if(!vars.contains(x) && !rhsVars.contains(x)) => x
      case x: Variable if(vars.contains(x) || rhsVars.contains(x)) => throw new IllegalArgumentException("Varible " + x + " is not unique in the sequent")
      case _ => throw new UnknownOperatorException("Assignment handling is only implemented for varibles right now, not for " + exp.toString(), exp) //?
    }

    List(if(p.isAnte) Sequent(s.pref :+ v, s.ante.updated(p.index, res), s.succ) else Sequent(s.pref :+ v, s.ante, s.succ.updated(p.index, res)))
  }
}

/**
 * @author Nathan Fulton
 * @param p
 */
class DerivativeAssignmentRule(p: Position) extends PositionRule("AssignmentRule", p) {

  import Helper._

  override def apply(s: Sequent): List[Sequent] = {
    // we need to make sure that the variable does not occur in any other formula in the sequent
    val vars = namesIgnoringPosition(s, p)

    // TODO: we have to make sure that the variable does not occur in the formula itself
    // if we want to have positions different from HereP
    require(p.inExpr == HereP, "we can only deal with assignments on the top-level for now")

    //exp = the left-hand side of the assignment (i.e., the x' in x' := t).
    //res = result of assignment (i.e., x'=t -> post)
    //rhs = the right-hnd side of the assignment.
    val (exp, res, rhs) = s(p) match {
      case BoxModality(Assign(l:Derivative, r), post) => (l, Imply(Equals(l.sort, l, r), post), r)
      case DiamondModality(Assign(l:Derivative, r), post) => (l, Imply(Equals(l.sort, l, r), post), r)
      case _ => throw new InapplicableRuleException("The assigment rule is only applicable to box and diamond modalities" +
        "containing a single assignment", this, s)
    }

    // check that v is not contained in any other formula
    val rhsVars = names(rhs)
    val v: Variable = exp match {
      case Derivative(dsort, Variable(name, idx, sort)) => {
        val x: Variable = Variable(name, idx, sort)
        if(!vars.contains(x) && !rhsVars.contains(x))
          x
        else if(vars.contains(x) || rhsVars.contains(x))
          throw new IllegalArgumentException("Varible " + x + " is not unique in the sequent")
        else
          ???
      }
      case _ => throw new UnknownOperatorException("Assignment handling is only implemented for varibles right now, not for " + exp.toString(), exp) //?
    }

    //Return the sequent with the appropriate position updated to the result (i.e., res).
    List(
      if (p.isAnte)
        Sequent(s.pref :+ v, s.ante.updated(p.index, res), s.succ)
      else
        Sequent(s.pref :+ v, s.ante, s.succ.updated(p.index, res)))
  }
}

// @TODO Review. Will turn into axiom QuantifierAbstraction.
class AbstractionRule(pos: Position) extends PositionRule("AbstractionRule", pos) {
  override def apply(s: Sequent): List[Sequent] = {
    val fn = new ExpressionTraversalFunction {
      override def preF(p: PosInExpr, e: Formula): Either[Option[StopTraversal], Formula] = e match {
          case BoxModality(p, f) => Right(Forall(p.writes, f))
          case DiamondModality(p, f) => Right(Forall(p.writes, f))
          case _ => throw new InapplicableRuleException("The abstraction rule is not applicable to " + e, AbstractionRule.this, s)
      }
    }
    ExpressionTraversal.traverse(TraverseToPosition(pos.inExpr, fn), s(pos)) match {
      case Some(x: Formula) => if(pos.isAnte) List(Sequent(s.pref, s.ante :+ x, s.succ)) else List(Sequent(s.pref, s.ante, s.succ :+ x))
      case _ => throw new InapplicableRuleException("No abstraction possible for " + s(pos), this, s)
    }

  }
}

/*********************************************************************************
 * Rules for derivatives that are not currently expressible as axioms
 *********************************************************************************
 */
object DeriveConstant {
  def apply(t: Term): Rule = new DeriveConstant(t)
}
/**
 * Derive a numeral / number constant n.
 * Observe that derivative n'=0 is added to top-level, which is sound, because number constants are constants, so rigid.
 */
class DeriveConstant(t: Term) extends Rule("Derive Constant") {
  val Derivative(Real, Number(Real, n)) = t
  override def apply(s: Sequent): List[Sequent] =
    List(s.glue(Sequent(s.pref, IndexedSeq(Equals(Real, t, Number(Real, 0))), IndexedSeq())))
}

object DeriveMonomial {
  def apply(t: Term): Rule = new DeriveMonomial(t)
}

//@TODO Inaccurate for n=0, because unlike the input, the result would be undefined for base=0.
class DeriveMonomial(t: Term) extends Rule("Derive Monomial") {
  val Derivative(Real, Exp(Real, base, Number(Real, n))) = t
  override def apply(s: Sequent): List[Sequent] =
    List(s.glue(Sequent(s.pref, IndexedSeq(Equals(Real, t, Multiply(Real, Number(n), Exp(Real, base, Number(n - 1))))), IndexedSeq())))
}

// the following rules will turn into axioms

//@TODO Removal suggested since better axiom exists.
class DiffCut(p: Position, h: Formula) extends PositionRule("Differential Cut", p) {
  require(!p.isAnte)
  override def apply(s: Sequent): List[Sequent] = {
    val prgFn = new ExpressionTraversalFunction {
      override def postP(pos: PosInExpr, prg: Program) = prg match {
        case ContEvolveProduct(NFContEvolve(v, x, theta, hh), e: EmptyContEvolveProgram) =>
          Right(ContEvolveProduct(NFContEvolve(v, x, theta, And(hh, h)), e))
        case ContEvolve(f) => Right(ContEvolve(And(f, h)))
        case _ => super.postP(pos, prg)
      }
    }
    val fn = new ExpressionTraversalFunction {
      override def preF(p: PosInExpr, e: Formula): Either[Option[StopTraversal], Formula] = e match {
        case BoxModality(ev@ContEvolve(evolve), f) => Right(And(BoxModality(ev, h),
          BoxModality(ContEvolve(And(evolve, h)), f)))
        case BoxModality(ev@NFContEvolve(vs, x, t, dom), f) => Right(And(BoxModality(ev, h),
          BoxModality(NFContEvolve(vs, x, t, And(dom, h)), f)))
        // append to evolution domain constraint of rightmost (NF)ContEvolve in product
        case BoxModality(ev@ContEvolveProduct(a, b), f) =>
          val rightMostCut = ExpressionTraversal.traverse(HereP, prgFn, ev) match {
            case Some(prg) => prg
            case None => throw new IllegalArgumentException("Unexpected program type at rightmost position in " +
              "ContEvolveProduct")
          }
          Right(And(BoxModality(ev, h), BoxModality(rightMostCut, f)))
        case _ => ???
      }
    }
    ExpressionTraversal.traverse(TraverseToPosition(p.inExpr, fn), s(p)) match {
      case Some(f) => List(s.updated(p, f))
      case a => throw new IllegalStateException("Unexpected traversal result " + a)
    }
  }
}

/**
 * [x' = t, H]p <- (H -> [x' = t]p')
 * @author Jan
 *         @author nfulton added case where there's no domain constraint.
 * @param p
 * @TODO Looks unsound. Removal suggested. Missing p. And occurrence constraints do not seem to be enforced.
 */
class DiffInd(p: Position) extends PositionRule("Differential Induction", p) {
  override def apply(s: Sequent): List[Sequent] = {
    val fn = new ExpressionTraversalFunction {
      override def preF(p: PosInExpr, e: Formula): Either[Option[StopTraversal], Formula] = e match {
        case BoxModality(ev@ContEvolve(And(Equals(s, xp@Derivative(_, _), t), h)), f) =>
          //TODO: require that t and h do not contain derivatives
          Right(BoxModality(ev, Imply(h, BoxModality(Assign(xp, t), FormulaDerivative(f)))))
        case BoxModality(evolution@ContEvolve(Equals(s, xp@Derivative(_, _), t)), f) =>
          //TODO: require that t and h do not contain derivatives
          Right(
            BoxModality(evolution, BoxModality(Assign(xp, t), FormulaDerivative(f)))
          )
        case _ => ???
      }
    }
    ExpressionTraversal.traverse(TraverseToPosition(p.inExpr, fn), s(p)) match {
      case Some(f) => List(s.updated(p, f))
      case a => throw new IllegalStateException("Unexpected traversal result " + a)
    }
  }
}

/*********************************************************************************
 * Block Quantifier Decomposition
 *********************************************************************************
 */

object DecomposeQuantifiers {
  def apply(p: Position): Rule = new DecomposeQuantifiers(p)
}

class DecomposeQuantifiers(pos: Position) extends PositionRule("Decompose Quantifiers", pos) {
  override def apply(s: Sequent): List[Sequent] = {
    val fn = new ExpressionTraversalFunction {
      override def preF(p: PosInExpr, e: Formula): Either[Option[StopTraversal], Formula] = if(p == pos.inExpr) Left(None) else Right(e)
      override def postF(p: PosInExpr, e: Formula): Either[Option[StopTraversal], Formula] = e match {
        case Forall(vars, f) if vars.length >= 2 => Right(Forall(vars.take(1), Forall(vars.drop(1), f)))
        case Exists(vars, f) if vars.length >= 2 => Right(Exists(vars.take(1), Exists(vars.drop(1), f)))
        case _ => throw new InapplicableRuleException("Can only decompose quantifiers with at least 2 variables. Not: " + e.prettyString(), DecomposeQuantifiers.this, s)
      }
    }
    val f = ExpressionTraversal.traverse(TraverseToPosition(pos.inExpr, fn), s(pos)) match {
      case Some(form) => form
      case _ => throw new InapplicableRuleException("Can only decompose quantifiers with at least 2 variables. Not: " + s(pos).prettyString() + " at " + pos, this, s)
    }
    if(pos.isAnte)
      List(Sequent(s.pref, s.ante.updated(pos.getIndex, f), s.succ))
    else
      List(Sequent(s.pref, s.ante, s.succ.updated(pos.getIndex, f)))
  }
}


/*********************************************************************************
 * Lemma Mechanism Rules
 *********************************************************************************
 */

// Lookup Lemma (different justifications: Axiom, Lemma with proof, Oracle Lemma)


//@TODO Review
object LookupLemma {
  def apply(file : java.io.File, name : String):Rule = new LookupLemma(file,name)
  private class LookupLemma(file : java.io.File, name : String) extends Rule("Lookup Lemma") {
    def apply(s : Sequent) = {
      val parser = new KeYmaeraParser()
      val knowledge = parser.ProofFileParser.runParser(scala.io.Source.fromFile(file).mkString)
      val formula = LoadedKnowledgeTools.fromName(knowledge)(name).head.formula
      //@TODO Are lemmas fine in every context? Including any s.pref?
      val newSequent = new Sequent(s.pref, s.ante :+ formula, s.succ) //TODO-nrf not sure about this.
      List(newSequent)
    }
  }

  def addRealArithLemma (t : Tool, f : Formula) : Option[(java.io.File, String, Formula)] = {
    //Find the solution
    t match {
      case x: Mathematica =>
        val (solution, input, output) = x.cricitalQE.qeInOut(f)
        val result = Equiv(f,solution)

        //Save the solution to a file.
        //TODO-nrf create an interface for databases.
        def getUniqueLemmaFile(idx:Int=0):java.io.File = {
          val lemmadbpath = new java.io.File("lemmadb")
          lemmadbpath.mkdirs
          val f = new java.io.File(lemmadbpath, "QE" + t.name + idx.toString() + ".alp")
          if(f.exists()) getUniqueLemmaFile(idx+1)
          else f
        }
        val file = LookupLemma.synchronized {
          // synchronize on file creation to make sure concurrent uses use new file names
          val newFile = getUniqueLemmaFile()
          newFile.createNewFile
          newFile
        }


        val evidence = new ToolEvidence(Map(
          "input" -> input, "output" -> output))
        KeYmaeraPrettyPrinter.saveProof(file, result, evidence)

        //Return the file where the result is saved, together with the result.
        Some((file, file.getName, result))
      case _ => None
    }
  }
}

/*********************************************************************************
 * Helper code
 *********************************************************************************
 */

//@TODO Review
object Helper {
  /**
   * Collect all NamedSymbols occurring in a formula/term/program/game
   */
  def names(s: Sequent): Set[NamedSymbol] =  Set() ++ (s.ante ++ s.succ).map((f: Formula) => names(f)).flatten

  def names[A: FTPG](a: A): Set[NamedSymbol] = names(a, false)

  /**
   * Collect all NamedSymbols occurring in a formula/term/program/game ignoring (potentially) bound ones
   */
  def freeNames[A: FTPG](a: A): Set[NamedSymbol] = names(a, true)

  /**
   * Collect all NamedSymbols occurring in a formula/term/program/game ignoring those that definitely bound
   * That is, we add all those written by modalities just to be sure to capture all those that might be read
   */
  def certainlyFreeNames[A: FTPG](a: A): Set[NamedSymbol] = names(a, true, true)

  /**
   * Collect all NamedSymbols occurring in a formula/term/program/game
   * @param a
   * @param onlyFree
   * @tparam A
   * @return
   */
  def names[A: FTPG](a: A, onlyFree: Boolean, certainlyFree: Boolean = false): Set[NamedSymbol] = {
    var vars: Set[NamedSymbol] = Set.empty
    val fn = new ExpressionTraversalFunction {
      override def preT(p: PosInExpr, e: Term): Either[Option[StopTraversal], Term] = {
        e match {
          case x: Variable => vars += x
          case x: ProgramConstant => vars += x
          case Apply(f, _) => vars += f
          case _ =>
        }
        Left(None)
      }

      override def preF(p: PosInExpr, e: Formula): Either[Option[StopTraversal], Formula] = {
        e match {
          case x: PredicateConstant => vars += x
          case ApplyPredicate(f, _) => vars += f
          case _ =>
        }
        Left(None)
      }

      override def postF(p: PosInExpr, e: Formula): Either[Option[StopTraversal], Formula] = {
        if(onlyFree) {
          e match {
            case Forall(v, f) => vars = vars.filter(!v.contains(_))
            case Exists(v, f) => vars = vars.filter(!v.contains(_))
            case x: Modality if(!certainlyFree) => vars = vars.filter(!x.writes.contains(_))
            case _ =>
          }
        }
        Left(None)
      }
    }
    ExpressionTraversal.traverse(fn, a)
    vars
  }

  /**
   * Finds all names in a sequent, ignoring those in the formula at top-level position p.
   */
  def namesIgnoringPosition(s: Sequent, p: Position): Set[NamedSymbol] = {
    require(p.inExpr == HereP, "namesIgnoringPosition only implemented for top-level positions HereP");
    var vars: Set[NamedSymbol] = Set.empty
    for(i <- 0 until s.ante.length) {
      if(!(p.isAnte && i == p.getIndex)) {
        vars ++= names(s.ante(i))
      }
    }
    for(i <- 0 until s.succ.length) {
      if(!(!p.isAnte && i == p.getIndex)) {
        vars ++= names(s.succ(i))
      }
    }
    vars
  }


}

// vim: set ts=4 sw=4 et:<|MERGE_RESOLUTION|>--- conflicted
+++ resolved
@@ -995,11 +995,7 @@
     case Left(_) => this /* top -- _ == top */
     case Right(ts) => SetLattice(ts -- other)
   }
-<<<<<<< HEAD
   override def toString = s match {
-=======
-  override def toString() = s match {
->>>>>>> 76f9e975
     case Left(_) => "top"
     case Right(ts) => ts.toString()
   }
