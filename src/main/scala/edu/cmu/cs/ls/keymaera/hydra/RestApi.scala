--- conflicted
+++ resolved
@@ -156,8 +156,6 @@
     }
   }}}
 
-<<<<<<< HEAD
-=======
   val proofInfo = path("proofs" / "user" / Segment / Segment) { (userId, proofId) => { pathEnd {
     get {
       val request = new GetProofInfoRequest(database, userId, proofId)
@@ -169,7 +167,6 @@
   // Route precedence
   //////////////////////////////////////////////////////////////////////////////////////////////////////////////////////
 
->>>>>>> 331f7fa7
   val routes =
     staticRoute           ::
     users                 ::
