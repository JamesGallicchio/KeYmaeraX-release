--- conflicted
+++ resolved
@@ -85,16 +85,10 @@
   }
 
   override def getModel(modelId: String): ModelPOJO = {
-<<<<<<< HEAD
-    var query = MongoDBObject("modelId" -> modelId)
-    val results = models.find(query)
-    if(results.length != 1) ??? //There should only be one response b/c _id is a pk.
-=======
     var query = MongoDBObject("_id" -> new ObjectId(modelId))
     val results = models.find(query)
     if(results.length > 1) ??? //There should only be one response b/c _id is a pk.
     if(results.length < 1) throw new Exception(modelId + " is a bad modelId!")
->>>>>>> 7d6e711f
     results.map(result => new ModelPOJO(
       result.getAs[ObjectId]("_id").getOrElse(null).toString(),
       result.getAs[String]("userId").getOrElse(""),
